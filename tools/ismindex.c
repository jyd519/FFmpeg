/*
 * Copyright (c) 2012 Martin Storsjo
 *
 * This file is part of FFmpeg.
 *
 * FFmpeg is free software; you can redistribute it and/or
 * modify it under the terms of the GNU Lesser General Public
 * License as published by the Free Software Foundation; either
 * version 2.1 of the License, or (at your option) any later version.
 *
 * FFmpeg is distributed in the hope that it will be useful,
 * but WITHOUT ANY WARRANTY; without even the implied warranty of
 * MERCHANTABILITY or FITNESS FOR A PARTICULAR PURPOSE.  See the GNU
 * Lesser General Public License for more details.
 *
 * You should have received a copy of the GNU Lesser General Public
 * License along with FFmpeg; if not, write to the Free Software
 * Foundation, Inc., 51 Franklin Street, Fifth Floor, Boston, MA 02110-1301 USA
 */

/*
 * To create a simple file for smooth streaming:
 * ffmpeg <normal input/transcoding options> -movflags frag_keyframe foo.ismv
 * ismindex -n foo foo.ismv
 * This step creates foo.ism and foo.ismc that is required by IIS for
 * serving it.
 *
 * With -ismf, it also creates foo.ismf, which maps fragment names to
 * start-end offsets in the ismv, for use in your own streaming server.
 *
 * By adding -path-prefix path/, the produced foo.ism will refer to the
 * files foo.ismv as "path/foo.ismv" - the prefix for the generated ismc
 * file can be set with the -ismc-prefix option similarly.
 *
 * To pre-split files for serving as static files by a web server without
 * any extra server support, create the ismv file as above, and split it:
 * ismindex -split foo.ismv
 * This step creates a file Manifest and directories QualityLevel(...),
 * that can be read directly by a smooth streaming player.
 *
 * The -output dir option can be used to request that output files
 * (both .ism/.ismc, or Manifest/QualityLevels* when splitting)
 * should be written to this directory instead of in the current directory.
 * (The directory itself isn't created if it doesn't already exist.)
 */

#include <stdio.h>
#include <string.h>

#include "cmdutils.h"

#include "libavformat/avformat.h"
#include "libavformat/isom.h"
#include "libavformat/os_support.h"
#include "libavutil/intreadwrite.h"
#include "libavutil/mathematics.h"

static int usage(const char *argv0, int ret)
{
    fprintf(stderr, "%s [-split] [-ismf] [-n basename] [-path-prefix prefix] "
                    "[-ismc-prefix prefix] [-output dir] file1 [file2] ...\n", argv0);
    return ret;
}

struct MoofOffset {
    int64_t time;
    int64_t offset;
    int64_t duration;
};

struct Track {
    const char *name;
    int64_t duration;
    int bitrate;
    int track_id;
    int is_audio, is_video;
    int width, height;
    int chunks;
    int sample_rate, channels;
    uint8_t *codec_private;
    int codec_private_size;
    struct MoofOffset *offsets;
    int timescale;
    const char *fourcc;
    int blocksize;
    int tag;
};

struct Tracks {
    int nb_tracks;
    int64_t duration;
    struct Track **tracks;
    int video_track, audio_track;
    int nb_video_tracks, nb_audio_tracks;
};

static int expect_tag(int32_t got_tag, int32_t expected_tag) {
    if (got_tag != expected_tag) {
        char got_tag_str[4], expected_tag_str[4];
        AV_WB32(got_tag_str, got_tag);
        AV_WB32(expected_tag_str, expected_tag);
        fprintf(stderr, "wanted tag %.4s, got %.4s\n", expected_tag_str,
                got_tag_str);
        return -1;
    }
    return 0;
}

static int copy_tag(AVIOContext *in, AVIOContext *out, int32_t tag_name)
{
    int32_t size, tag;

    size = avio_rb32(in);
    tag  = avio_rb32(in);
    avio_wb32(out, size);
    avio_wb32(out, tag);
    if (expect_tag(tag, tag_name) != 0)
        return -1;
    size -= 8;
    while (size > 0) {
        char buf[1024];
        int len = FFMIN(sizeof(buf), size);
        int got;
        if ((got = avio_read(in, buf, len)) != len) {
            fprintf(stderr, "short read, wanted %d, got %d\n", len, got);
            break;
        }
        avio_write(out, buf, len);
        size -= len;
    }
    return 0;
}

static int skip_tag(AVIOContext *in, int32_t tag_name)
{
    int64_t pos = avio_tell(in);
    int32_t size, tag;

    size = avio_rb32(in);
    tag  = avio_rb32(in);
    if (expect_tag(tag, tag_name) != 0)
        return -1;
    avio_seek(in, pos + size, SEEK_SET);
    return 0;
}

static int write_fragment(const char *filename, AVIOContext *in)
{
    AVIOContext *out = NULL;
    int ret;

    if ((ret = avio_open2(&out, filename, AVIO_FLAG_WRITE, NULL, NULL)) < 0) {
        char errbuf[100];
        av_strerror(ret, errbuf, sizeof(errbuf));
        fprintf(stderr, "Unable to open %s: %s\n", filename, errbuf);
        return ret;
    }
    ret = copy_tag(in, out, MKBETAG('m', 'o', 'o', 'f'));
    if (!ret)
        ret = copy_tag(in, out, MKBETAG('m', 'd', 'a', 't'));

    avio_flush(out);
    avio_close(out);

    return ret;
}

static int skip_fragment(AVIOContext *in)
{
    int ret;
    ret = skip_tag(in, MKBETAG('m', 'o', 'o', 'f'));
    if (!ret)
        ret = skip_tag(in, MKBETAG('m', 'd', 'a', 't'));
    return ret;
}

static int write_fragments(struct Tracks *tracks, int start_index,
                           AVIOContext *in, const char *basename,
                           int split, int ismf, const char* output_prefix)
{
    char dirname[2048], filename[2048], idxname[2048];
    int i, j, ret = 0, fragment_ret;
    FILE* out = NULL;

    if (ismf) {
        snprintf(idxname, sizeof(idxname), "%s%s.ismf", output_prefix, basename);
        out = fopen(idxname, "w");
        if (!out) {
            ret = AVERROR(errno);
            perror(idxname);
            goto fail;
        }
    }
    for (i = start_index; i < tracks->nb_tracks; i++) {
        struct Track *track = tracks->tracks[i];
        const char *type    = track->is_video ? "video" : "audio";
        snprintf(dirname, sizeof(dirname), "%sQualityLevels(%d)", output_prefix, track->bitrate);
        if (split) {
            if (mkdir(dirname, 0777) == -1 && errno != EEXIST) {
                ret = AVERROR(errno);
                perror(dirname);
                goto fail;
            }
        }
        for (j = 0; j < track->chunks; j++) {
            snprintf(filename, sizeof(filename), "%s/Fragments(%s=%"PRId64")",
                     dirname, type, track->offsets[j].time);
            avio_seek(in, track->offsets[j].offset, SEEK_SET);
            if (ismf)
                fprintf(out, "%s %"PRId64, filename, avio_tell(in));
            if (split)
                fragment_ret = write_fragment(filename, in);
            else
                fragment_ret = skip_fragment(in);
            if (ismf)
                fprintf(out, " %"PRId64"\n", avio_tell(in));
            if (fragment_ret != 0) {
                fprintf(stderr, "failed fragment %d in track %d (%s)\n", j,
                        track->track_id, track->name);
                ret = fragment_ret;
            }
        }
    }
fail:
    if (out)
        fclose(out);
    return ret;
}

static int64_t read_trun_duration(AVIOContext *in, int default_duration,
                                  int64_t end)
{
    int64_t dts = 0;
    int64_t pos;
    int flags, i;
    int entries;
    int64_t first_pts = 0;
    int64_t max_pts = 0;
    avio_r8(in); /* version */
    flags = avio_rb24(in);
    if (default_duration <= 0 && !(flags & MOV_TRUN_SAMPLE_DURATION)) {
        fprintf(stderr, "No sample duration in trun flags\n");
        return -1;
    }
    entries = avio_rb32(in);

    if (flags & MOV_TRUN_DATA_OFFSET)        avio_rb32(in);
    if (flags & MOV_TRUN_FIRST_SAMPLE_FLAGS) avio_rb32(in);

    pos = avio_tell(in);
    for (i = 0; i < entries && pos < end; i++) {
        int sample_duration = default_duration;
        int64_t pts = dts;
        if (flags & MOV_TRUN_SAMPLE_DURATION) sample_duration = avio_rb32(in);
        if (flags & MOV_TRUN_SAMPLE_SIZE)     avio_rb32(in);
        if (flags & MOV_TRUN_SAMPLE_FLAGS)    avio_rb32(in);
        if (flags & MOV_TRUN_SAMPLE_CTS)      pts += avio_rb32(in);
        if (sample_duration < 0) {
            fprintf(stderr, "Negative sample duration %d\n", sample_duration);
            return -1;
        }
        if (i == 0)
            first_pts = pts;
        max_pts = FFMAX(max_pts, pts + sample_duration);
        dts += sample_duration;
        pos = avio_tell(in);
    }

    return max_pts - first_pts;
}

static int64_t read_moof_duration(AVIOContext *in, int64_t offset)
{
    int64_t ret = -1;
    int32_t moof_size, size, tag;
    int64_t pos = 0;
    int default_duration = 0;

    avio_seek(in, offset, SEEK_SET);
    moof_size = avio_rb32(in);
    tag  = avio_rb32(in);
    if (expect_tag(tag, MKBETAG('m', 'o', 'o', 'f')) != 0)
        goto fail;
    while (pos < offset + moof_size) {
        pos = avio_tell(in);
        size = avio_rb32(in);
        tag  = avio_rb32(in);
        if (tag == MKBETAG('t', 'r', 'a', 'f')) {
            int64_t traf_pos = pos;
            int64_t traf_size = size;
            while (pos < traf_pos + traf_size) {
                pos = avio_tell(in);
                size = avio_rb32(in);
                tag  = avio_rb32(in);
                if (tag == MKBETAG('t', 'f', 'h', 'd')) {
                    int flags = 0;
                    avio_r8(in); /* version */
                    flags = avio_rb24(in);
                    avio_rb32(in); /* track_id */
                    if (flags & MOV_TFHD_BASE_DATA_OFFSET)
                        avio_rb64(in);
                    if (flags & MOV_TFHD_STSD_ID)
                        avio_rb32(in);
                    if (flags & MOV_TFHD_DEFAULT_DURATION)
                        default_duration = avio_rb32(in);
                }
                if (tag == MKBETAG('t', 'r', 'u', 'n')) {
                    return read_trun_duration(in, default_duration,
                                              pos + size);
                }
                avio_seek(in, pos + size, SEEK_SET);
            }
            fprintf(stderr, "Couldn't find trun\n");
            goto fail;
        }
        avio_seek(in, pos + size, SEEK_SET);
    }
    fprintf(stderr, "Couldn't find traf\n");

fail:
    return ret;
}

static int read_tfra(struct Tracks *tracks, int start_index, AVIOContext *f)
{
    int ret = AVERROR_EOF, track_id;
    int version, fieldlength, i, j;
    int64_t pos   = avio_tell(f);
    uint32_t size = avio_rb32(f);
    struct Track *track = NULL;

    if (avio_rb32(f) != MKBETAG('t', 'f', 'r', 'a'))
        goto fail;
    version = avio_r8(f);
    avio_rb24(f);
    track_id = avio_rb32(f); /* track id */
    for (i = start_index; i < tracks->nb_tracks && !track; i++)
        if (tracks->tracks[i]->track_id == track_id)
            track = tracks->tracks[i];
    if (!track) {
        /* Ok, continue parsing the next atom */
        ret = 0;
        goto fail;
    }
    fieldlength = avio_rb32(f);
    track->chunks  = avio_rb32(f);
    track->offsets = av_mallocz_array(track->chunks, sizeof(*track->offsets));
    if (!track->offsets) {
        track->chunks = 0;
        ret = AVERROR(ENOMEM);
        goto fail;
    }
    // The duration here is always the difference between consecutive
    // start times.
    for (i = 0; i < track->chunks; i++) {
        if (version == 1) {
            track->offsets[i].time   = avio_rb64(f);
            track->offsets[i].offset = avio_rb64(f);
        } else {
            track->offsets[i].time   = avio_rb32(f);
            track->offsets[i].offset = avio_rb32(f);
        }
        for (j = 0; j < ((fieldlength >> 4) & 3) + 1; j++)
            avio_r8(f);
        for (j = 0; j < ((fieldlength >> 2) & 3) + 1; j++)
            avio_r8(f);
        for (j = 0; j < ((fieldlength >> 0) & 3) + 1; j++)
            avio_r8(f);
        if (i > 0)
            track->offsets[i - 1].duration = track->offsets[i].time -
                                             track->offsets[i - 1].time;
    }
    if (track->chunks > 0) {
        track->offsets[track->chunks - 1].duration = track->offsets[0].time +
                                                     track->duration -
                                                     track->offsets[track->chunks - 1].time;
    }
    // Now try and read the actual durations from the trun sample data.
    for (i = 0; i < track->chunks; i++) {
        int64_t duration = read_moof_duration(f, track->offsets[i].offset);
        if (duration > 0 && llabs(duration - track->offsets[i].duration) > 3) {
            // 3 allows for integer duration to drift a few units,
            // e.g., for 1/3 durations
            track->offsets[i].duration = duration;
        }
    }
    if (track->chunks > 0) {
        if (track->offsets[track->chunks - 1].duration <= 0) {
            fprintf(stderr, "Calculated last chunk duration for track %d "
                    "was non-positive (%"PRId64"), probably due to missing "
                    "fragments ", track->track_id,
                    track->offsets[track->chunks - 1].duration);
            if (track->chunks > 1) {
                track->offsets[track->chunks - 1].duration =
                    track->offsets[track->chunks - 2].duration;
            } else {
                track->offsets[track->chunks - 1].duration = 1;
            }
            fprintf(stderr, "corrected to %"PRId64"\n",
                    track->offsets[track->chunks - 1].duration);
            track->duration = track->offsets[track->chunks - 1].time +
                              track->offsets[track->chunks - 1].duration -
                              track->offsets[0].time;
            fprintf(stderr, "Track duration corrected to %"PRId64"\n",
                    track->duration);
        }
    }
    ret = 0;

fail:
    avio_seek(f, pos + size, SEEK_SET);
    return ret;
}

static int read_mfra(struct Tracks *tracks, int start_index,
                     const char *file, int split, int ismf,
                     const char *basename, const char* output_prefix)
{
    int err = 0;
    const char* err_str = "";
    AVIOContext *f = NULL;
    int32_t mfra_size;

    if ((err = avio_open2(&f, file, AVIO_FLAG_READ, NULL, NULL)) < 0)
        goto fail;
    avio_seek(f, avio_size(f) - 4, SEEK_SET);
    mfra_size = avio_rb32(f);
    avio_seek(f, -mfra_size, SEEK_CUR);
    if (avio_rb32(f) != mfra_size) {
        err = AVERROR_INVALIDDATA;
        err_str = "mfra size mismatch";
        goto fail;
    }
    if (avio_rb32(f) != MKBETAG('m', 'f', 'r', 'a')) {
        err = AVERROR_INVALIDDATA;
        err_str = "mfra tag mismatch";
        goto fail;
    }
    while (!read_tfra(tracks, start_index, f)) {
        /* Empty */
    }

    if (split || ismf)
        err = write_fragments(tracks, start_index, f, basename, split, ismf,
                              output_prefix);
    err_str = "error in write_fragments";

fail:
    if (f)
        avio_close(f);
    if (err)
        fprintf(stderr, "Unable to read the MFRA atom in %s (%s)\n", file, err_str);
    return err;
}

static int get_private_data(struct Track *track, AVCodecParameters *codecpar)
{
<<<<<<< HEAD
    track->codec_private_size = 0;
    track->codec_private      = av_mallocz(codec->extradata_size);
    if (!track->codec_private)
        return AVERROR(ENOMEM);
    track->codec_private_size = codec->extradata_size;
    memcpy(track->codec_private, codec->extradata, codec->extradata_size);
=======
    track->codec_private_size = codecpar->extradata_size;
    track->codec_private      = av_mallocz(codecpar->extradata_size);
    if (!track->codec_private)
        return AVERROR(ENOMEM);
    memcpy(track->codec_private, codecpar->extradata, codecpar->extradata_size);
>>>>>>> b8de14bc
    return 0;
}

static int get_video_private_data(struct Track *track, AVCodecParameters *codecpar)
{
    AVIOContext *io = NULL;
    uint16_t sps_size, pps_size;
    int err;

    if (codecpar->codec_id == AV_CODEC_ID_VC1)
        return get_private_data(track, codecpar);

    if ((err = avio_open_dyn_buf(&io)) < 0)
        goto fail;
    err = AVERROR(EINVAL);
    if (codecpar->extradata_size < 11 || codecpar->extradata[0] != 1)
        goto fail;
    sps_size = AV_RB16(&codecpar->extradata[6]);
    if (11 + sps_size > codecpar->extradata_size)
        goto fail;
    avio_wb32(io, 0x00000001);
    avio_write(io, &codecpar->extradata[8], sps_size);
    pps_size = AV_RB16(&codecpar->extradata[9 + sps_size]);
    if (11 + sps_size + pps_size > codecpar->extradata_size)
        goto fail;
    avio_wb32(io, 0x00000001);
    avio_write(io, &codecpar->extradata[11 + sps_size], pps_size);
    err = 0;

fail:
    track->codec_private_size = avio_close_dyn_buf(io, &track->codec_private);
    return err;
}

static int handle_file(struct Tracks *tracks, const char *file, int split,
                       int ismf, const char *basename,
                       const char* output_prefix)
{
    AVFormatContext *ctx = NULL;
    int err = 0, i, orig_tracks = tracks->nb_tracks;
    char errbuf[50], *ptr;
    struct Track *track;

    err = avformat_open_input(&ctx, file, NULL, NULL);
    if (err < 0) {
        av_strerror(err, errbuf, sizeof(errbuf));
        fprintf(stderr, "Unable to open %s: %s\n", file, errbuf);
        return 1;
    }

    err = avformat_find_stream_info(ctx, NULL);
    if (err < 0) {
        av_strerror(err, errbuf, sizeof(errbuf));
        fprintf(stderr, "Unable to identify %s: %s\n", file, errbuf);
        goto fail;
    }

    if (ctx->nb_streams < 1) {
        fprintf(stderr, "No streams found in %s\n", file);
        goto fail;
    }

    for (i = 0; i < ctx->nb_streams; i++) {
        struct Track **temp;
        AVStream *st = ctx->streams[i];

        if (st->codecpar->bit_rate == 0) {
            fprintf(stderr, "Skipping track %d in %s as it has zero bitrate\n",
                    st->id, file);
            continue;
        }

        track = av_mallocz(sizeof(*track));
        if (!track) {
            err = AVERROR(ENOMEM);
            goto fail;
        }
        temp = av_realloc_array(tracks->tracks,
                                tracks->nb_tracks + 1,
                                sizeof(*tracks->tracks));
        if (!temp) {
            av_free(track);
            err = AVERROR(ENOMEM);
            goto fail;
        }
        tracks->tracks = temp;
        tracks->tracks[tracks->nb_tracks] = track;

        track->name = file;
        if ((ptr = strrchr(file, '/')))
            track->name = ptr + 1;

        track->bitrate   = st->codecpar->bit_rate;
        track->track_id  = st->id;
        track->timescale = st->time_base.den;
        track->duration  = st->duration;
        track->is_audio  = st->codecpar->codec_type == AVMEDIA_TYPE_AUDIO;
        track->is_video  = st->codecpar->codec_type == AVMEDIA_TYPE_VIDEO;

        if (!track->is_audio && !track->is_video) {
            fprintf(stderr,
                    "Track %d in %s is neither video nor audio, skipping\n",
                    track->track_id, file);
            av_freep(&tracks->tracks[tracks->nb_tracks]);
            continue;
        }

        tracks->duration = FFMAX(tracks->duration,
                                 av_rescale_rnd(track->duration, AV_TIME_BASE,
                                                track->timescale, AV_ROUND_UP));

        if (track->is_audio) {
            if (tracks->audio_track < 0)
                tracks->audio_track = tracks->nb_tracks;
            tracks->nb_audio_tracks++;
            track->channels    = st->codecpar->channels;
            track->sample_rate = st->codecpar->sample_rate;
            if (st->codecpar->codec_id == AV_CODEC_ID_AAC) {
                track->fourcc    = "AACL";
                track->tag       = 255;
                track->blocksize = 4;
            } else if (st->codecpar->codec_id == AV_CODEC_ID_WMAPRO) {
                track->fourcc    = "WMAP";
                track->tag       = st->codecpar->codec_tag;
                track->blocksize = st->codecpar->block_align;
            }
            get_private_data(track, st->codecpar);
        }
        if (track->is_video) {
            if (tracks->video_track < 0)
                tracks->video_track = tracks->nb_tracks;
            tracks->nb_video_tracks++;
            track->width  = st->codecpar->width;
            track->height = st->codecpar->height;
            if (st->codecpar->codec_id == AV_CODEC_ID_H264)
                track->fourcc = "H264";
            else if (st->codecpar->codec_id == AV_CODEC_ID_VC1)
                track->fourcc = "WVC1";
            get_video_private_data(track, st->codecpar);
        }

        tracks->nb_tracks++;
    }

    avformat_close_input(&ctx);

    err = read_mfra(tracks, orig_tracks, file, split, ismf, basename,
                    output_prefix);

fail:
    if (ctx)
        avformat_close_input(&ctx);
    return err;
}

static void output_server_manifest(struct Tracks *tracks, const char *basename,
                                   const char *output_prefix,
                                   const char *path_prefix,
                                   const char *ismc_prefix)
{
    char filename[1000];
    FILE *out;
    int i;

    snprintf(filename, sizeof(filename), "%s%s.ism", output_prefix, basename);
    out = fopen(filename, "w");
    if (!out) {
        perror(filename);
        return;
    }
    fprintf(out, "<?xml version=\"1.0\" encoding=\"utf-8\"?>\n");
    fprintf(out, "<smil xmlns=\"http://www.w3.org/2001/SMIL20/Language\">\n");
    fprintf(out, "\t<head>\n");
    fprintf(out, "\t\t<meta name=\"clientManifestRelativePath\" "
                 "content=\"%s%s.ismc\" />\n", ismc_prefix, basename);
    fprintf(out, "\t</head>\n");
    fprintf(out, "\t<body>\n");
    fprintf(out, "\t\t<switch>\n");
    for (i = 0; i < tracks->nb_tracks; i++) {
        struct Track *track = tracks->tracks[i];
        const char *type    = track->is_video ? "video" : "audio";
        fprintf(out, "\t\t\t<%s src=\"%s%s\" systemBitrate=\"%d\">\n",
                type, path_prefix, track->name, track->bitrate);
        fprintf(out, "\t\t\t\t<param name=\"trackID\" value=\"%d\" "
                     "valueType=\"data\" />\n", track->track_id);
        fprintf(out, "\t\t\t</%s>\n", type);
    }
    fprintf(out, "\t\t</switch>\n");
    fprintf(out, "\t</body>\n");
    fprintf(out, "</smil>\n");
    fclose(out);
}

static void print_track_chunks(FILE *out, struct Tracks *tracks, int main,
                               const char *type)
{
    int i, j;
    int64_t pos = 0;
    struct Track *track = tracks->tracks[main];
    int should_print_time_mismatch = 1;

    for (i = 0; i < track->chunks; i++) {
        for (j = main + 1; j < tracks->nb_tracks; j++) {
            if (tracks->tracks[j]->is_audio == track->is_audio) {
                if (track->offsets[i].duration != tracks->tracks[j]->offsets[i].duration) {
                    fprintf(stderr, "Mismatched duration of %s chunk %d in %s (%d) and %s (%d)\n",
                            type, i, track->name, main, tracks->tracks[j]->name, j);
                    should_print_time_mismatch = 1;
                }
                if (track->offsets[i].time != tracks->tracks[j]->offsets[i].time) {
                    if (should_print_time_mismatch)
                        fprintf(stderr, "Mismatched (start) time of %s chunk %d in %s (%d) and %s (%d)\n",
                                type, i, track->name, main, tracks->tracks[j]->name, j);
                    should_print_time_mismatch = 0;
                }
            }
        }
        fprintf(out, "\t\t<c n=\"%d\" d=\"%"PRId64"\" ",
                i, track->offsets[i].duration);
        if (pos != track->offsets[i].time) {
            fprintf(out, "t=\"%"PRId64"\" ", track->offsets[i].time);
            pos = track->offsets[i].time;
        }
        pos += track->offsets[i].duration;
        fprintf(out, "/>\n");
    }
}

static void output_client_manifest(struct Tracks *tracks, const char *basename,
                                   const char *output_prefix, int split)
{
    char filename[1000];
    FILE *out;
    int i, j;

    if (split)
        snprintf(filename, sizeof(filename), "%sManifest", output_prefix);
    else
        snprintf(filename, sizeof(filename), "%s%s.ismc", output_prefix, basename);
    out = fopen(filename, "w");
    if (!out) {
        perror(filename);
        return;
    }
    fprintf(out, "<?xml version=\"1.0\" encoding=\"utf-8\"?>\n");
    fprintf(out, "<SmoothStreamingMedia MajorVersion=\"2\" MinorVersion=\"0\" "
                 "Duration=\"%"PRId64 "\">\n", tracks->duration * 10);
    if (tracks->video_track >= 0) {
        struct Track *track = tracks->tracks[tracks->video_track];
        struct Track *first_track = track;
        int index = 0;
        fprintf(out,
                "\t<StreamIndex Type=\"video\" QualityLevels=\"%d\" "
                "Chunks=\"%d\" "
                "Url=\"QualityLevels({bitrate})/Fragments(video={start time})\">\n",
                tracks->nb_video_tracks, track->chunks);
        for (i = 0; i < tracks->nb_tracks; i++) {
            track = tracks->tracks[i];
            if (!track->is_video)
                continue;
            fprintf(out,
                    "\t\t<QualityLevel Index=\"%d\" Bitrate=\"%d\" "
                    "FourCC=\"%s\" MaxWidth=\"%d\" MaxHeight=\"%d\" "
                    "CodecPrivateData=\"",
                    index, track->bitrate, track->fourcc, track->width, track->height);
            for (j = 0; j < track->codec_private_size; j++)
                fprintf(out, "%02X", track->codec_private[j]);
            fprintf(out, "\" />\n");
            index++;
            if (track->chunks != first_track->chunks)
                fprintf(stderr, "Mismatched number of video chunks in %s (id: %d, chunks %d) and %s (id: %d, chunks %d)\n",
                        track->name, track->track_id, track->chunks, first_track->name, first_track->track_id, first_track->chunks);
        }
        print_track_chunks(out, tracks, tracks->video_track, "video");
        fprintf(out, "\t</StreamIndex>\n");
    }
    if (tracks->audio_track >= 0) {
        struct Track *track = tracks->tracks[tracks->audio_track];
        struct Track *first_track = track;
        int index = 0;
        fprintf(out,
                "\t<StreamIndex Type=\"audio\" QualityLevels=\"%d\" "
                "Chunks=\"%d\" "
                "Url=\"QualityLevels({bitrate})/Fragments(audio={start time})\">\n",
                tracks->nb_audio_tracks, track->chunks);
        for (i = 0; i < tracks->nb_tracks; i++) {
            track = tracks->tracks[i];
            if (!track->is_audio)
                continue;
            fprintf(out,
                    "\t\t<QualityLevel Index=\"%d\" Bitrate=\"%d\" "
                    "FourCC=\"%s\" SamplingRate=\"%d\" Channels=\"%d\" "
                    "BitsPerSample=\"16\" PacketSize=\"%d\" "
                    "AudioTag=\"%d\" CodecPrivateData=\"",
                    index, track->bitrate, track->fourcc, track->sample_rate,
                    track->channels, track->blocksize, track->tag);
            for (j = 0; j < track->codec_private_size; j++)
                fprintf(out, "%02X", track->codec_private[j]);
            fprintf(out, "\" />\n");
            index++;
            if (track->chunks != first_track->chunks)
                fprintf(stderr, "Mismatched number of audio chunks in %s and %s\n",
                        track->name, first_track->name);
        }
        print_track_chunks(out, tracks, tracks->audio_track, "audio");
        fprintf(out, "\t</StreamIndex>\n");
    }
    fprintf(out, "</SmoothStreamingMedia>\n");
    fclose(out);
}

static void clean_tracks(struct Tracks *tracks)
{
    int i;
    for (i = 0; i < tracks->nb_tracks; i++) {
        av_freep(&tracks->tracks[i]->codec_private);
        av_freep(&tracks->tracks[i]->offsets);
        av_freep(&tracks->tracks[i]);
    }
    av_freep(&tracks->tracks);
    tracks->nb_tracks = 0;
}

int main(int argc, char **argv)
{
    const char *basename = NULL;
    const char *path_prefix = "", *ismc_prefix = "";
    const char *output_prefix = "";
    char output_prefix_buf[2048];
    int split = 0, ismf = 0, i;
    struct Tracks tracks = { 0, .video_track = -1, .audio_track = -1 };

    av_register_all();

    for (i = 1; i < argc; i++) {
        if (!strcmp(argv[i], "-n")) {
            basename = argv[i + 1];
            i++;
        } else if (!strcmp(argv[i], "-path-prefix")) {
            path_prefix = argv[i + 1];
            i++;
        } else if (!strcmp(argv[i], "-ismc-prefix")) {
            ismc_prefix = argv[i + 1];
            i++;
        } else if (!strcmp(argv[i], "-output")) {
            output_prefix = argv[i + 1];
            i++;
            if (output_prefix[strlen(output_prefix) - 1] != '/') {
                snprintf(output_prefix_buf, sizeof(output_prefix_buf),
                         "%s/", output_prefix);
                output_prefix = output_prefix_buf;
            }
        } else if (!strcmp(argv[i], "-split")) {
            split = 1;
        } else if (!strcmp(argv[i], "-ismf")) {
            ismf = 1;
        } else if (argv[i][0] == '-') {
            return usage(argv[0], 1);
        } else {
            if (!basename)
                ismf = 0;
            if (handle_file(&tracks, argv[i], split, ismf,
                            basename, output_prefix))
                return 1;
        }
    }
    if (!tracks.nb_tracks || (!basename && !split))
        return usage(argv[0], 1);

    if (!split)
        output_server_manifest(&tracks, basename, output_prefix,
                               path_prefix, ismc_prefix);
    output_client_manifest(&tracks, basename, output_prefix, split);

    clean_tracks(&tracks);

    return 0;
}<|MERGE_RESOLUTION|>--- conflicted
+++ resolved
@@ -455,20 +455,12 @@
 
 static int get_private_data(struct Track *track, AVCodecParameters *codecpar)
 {
-<<<<<<< HEAD
     track->codec_private_size = 0;
-    track->codec_private      = av_mallocz(codec->extradata_size);
-    if (!track->codec_private)
-        return AVERROR(ENOMEM);
-    track->codec_private_size = codec->extradata_size;
-    memcpy(track->codec_private, codec->extradata, codec->extradata_size);
-=======
-    track->codec_private_size = codecpar->extradata_size;
     track->codec_private      = av_mallocz(codecpar->extradata_size);
     if (!track->codec_private)
         return AVERROR(ENOMEM);
+    track->codec_private_size = codecpar->extradata_size;
     memcpy(track->codec_private, codecpar->extradata, codecpar->extradata_size);
->>>>>>> b8de14bc
     return 0;
 }
 
