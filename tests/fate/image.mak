--- conflicted
+++ resolved
@@ -24,14 +24,10 @@
 FATE_IMAGE-$(call DEMDEC, IMAGE2, PICTOR) += fate-pictor
 fate-pictor: CMD = framecrc -i $(TARGET_SAMPLES)/pictor/MFISH.PIC -pix_fmt rgb24
 
-<<<<<<< HEAD
+FATE_IMAGE-$(call PARSERDEMDEC, PNG, IMAGE2PIPE, PNG) += fate-pngparser
+fate-pngparser: CMD = framecrc -f image2pipe -i $(TARGET_SAMPLES)/png1/feed_4x_concat.png
+
 FATE_IMAGE-$(call DEMDEC, IMAGE2, PTX) += fate-ptx
-=======
-FATE_SAMPLES_AVCONV-$(call PARSERDEMDEC, PNG, IMAGE2PIPE, PNG) += fate-pngparser
-fate-pngparser: CMD = framecrc -f image2pipe -i $(TARGET_SAMPLES)/png1/libav_4x_concat.png
-
-FATE_SAMPLES_AVCONV-$(call DEMDEC, IMAGE2, PTX) += fate-ptx
->>>>>>> cfb4ee30
 fate-ptx: CMD = framecrc -i $(TARGET_SAMPLES)/ptx/_113kw_pic.ptx -pix_fmt rgb24
 
 FATE_SUNRASTER += fate-sunraster-1bit-raw
