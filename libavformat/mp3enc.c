/*
 * MP3 muxer
 * Copyright (c) 2003 Fabrice Bellard
 *
 * This file is part of FFmpeg.
 *
 * FFmpeg is free software; you can redistribute it and/or
 * modify it under the terms of the GNU Lesser General Public
 * License as published by the Free Software Foundation; either
 * version 2.1 of the License, or (at your option) any later version.
 *
 * FFmpeg is distributed in the hope that it will be useful,
 * but WITHOUT ANY WARRANTY; without even the implied warranty of
 * MERCHANTABILITY or FITNESS FOR A PARTICULAR PURPOSE.  See the GNU
 * Lesser General Public License for more details.
 *
 * You should have received a copy of the GNU Lesser General Public
 * License along with FFmpeg; if not, write to the Free Software
 * Foundation, Inc., 51 Franklin Street, Fifth Floor, Boston, MA 02110-1301 USA
 */

#include "avformat.h"
#include "avio_internal.h"
#include "id3v1.h"
#include "id3v2.h"
#include "rawenc.h"
#include "libavutil/avstring.h"
#include "libavcodec/mpegaudio.h"
#include "libavcodec/mpegaudiodata.h"
#include "libavcodec/mpegaudiodecheader.h"
#include "libavutil/intreadwrite.h"
#include "libavutil/opt.h"
#include "libavutil/dict.h"
#include "libavutil/avassert.h"
#include "libavutil/crc.h"
#include "libavutil/mathematics.h"
#include "libavutil/replaygain.h"

static int id3v1_set_string(AVFormatContext *s, const char *key,
                            uint8_t *buf, int buf_size)
{
    AVDictionaryEntry *tag;
    if ((tag = av_dict_get(s->metadata, key, NULL, 0)))
        av_strlcpy(buf, tag->value, buf_size);
    return !!tag;
}

static int id3v1_create_tag(AVFormatContext *s, uint8_t *buf)
{
    AVDictionaryEntry *tag;
    int i, count = 0;

    memset(buf, 0, ID3v1_TAG_SIZE); /* fail safe */
    buf[0] = 'T';
    buf[1] = 'A';
    buf[2] = 'G';
    /* we knowingly overspecify each tag length by one byte to compensate for the mandatory null byte added by av_strlcpy */
    count += id3v1_set_string(s, "TIT2",    buf +  3, 30 + 1);       //title
    count += id3v1_set_string(s, "TPE1",    buf + 33, 30 + 1);       //author|artist
    count += id3v1_set_string(s, "TALB",    buf + 63, 30 + 1);       //album
    count += id3v1_set_string(s, "TDRC",    buf + 93,  4 + 1);       //date
    count += id3v1_set_string(s, "comment", buf + 97, 30 + 1);
    if ((tag = av_dict_get(s->metadata, "TRCK", NULL, 0))) { //track
        buf[125] = 0;
        buf[126] = atoi(tag->value);
        count++;
    }
    buf[127] = 0xFF; /* default to unknown genre */
    if ((tag = av_dict_get(s->metadata, "TCON", NULL, 0))) { //genre
        for(i = 0; i <= ID3v1_GENRE_MAX; i++) {
            if (!av_strcasecmp(tag->value, ff_id3v1_genre_str[i])) {
                buf[127] = i;
                count++;
                break;
            }
        }
    }
    return count;
}

#define XING_NUM_BAGS 400
#define XING_TOC_SIZE 100
// size of the XING/LAME data, starting from the Xing tag
#define XING_SIZE 156

typedef struct MP3Context {
    const AVClass *class;
    ID3v2EncContext id3;
    int id3v2_version;
    int write_id3v1;
    int write_xing;

    /* xing header */
    // a buffer containing the whole XING/LAME frame
    uint8_t *xing_frame;
    int      xing_frame_size;

    AVCRC    audio_crc;     // CRC of the audio data
    uint32_t audio_size;    // total size of the audio data

    // offset of the XING/LAME frame in the file
    int64_t  xing_frame_offset;
    // offset of the XING/INFO tag in the frame
    int xing_offset;

    int32_t frames;
    int32_t size;
    uint32_t want;
    uint32_t seen;
    uint32_t pos;
    uint64_t bag[XING_NUM_BAGS];
    int initial_bitrate;
    int has_variable_bitrate;

    /* index of the audio stream */
    int audio_stream_idx;
    /* number of attached pictures we still need to write */
    int pics_to_write;

    /* audio packets are queued here until we get all the attached pictures */
    AVPacketList *queue, *queue_end;
} MP3Context;

static const uint8_t xing_offtbl[2][2] = {{32, 17}, {17, 9}};

/*
 * Write an empty XING header and initialize respective data.
 */
static int mp3_write_xing(AVFormatContext *s)
{
    MP3Context       *mp3 = s->priv_data;
    AVCodecParameters *par = s->streams[mp3->audio_stream_idx]->codecpar;
    AVDictionaryEntry *enc = av_dict_get(s->streams[mp3->audio_stream_idx]->metadata, "encoder", NULL, 0);
    AVIOContext *dyn_ctx;
    int32_t        header;
    MPADecodeHeader  mpah;
    int srate_idx, i, channels;
    int bitrate_idx;
    int best_bitrate_idx = -1;
    int best_bitrate_error = INT_MAX;
    int ret;
    int ver = 0;
    int bytes_needed;

    if (!s->pb->seekable || !mp3->write_xing)
        return 0;

    for (i = 0; i < FF_ARRAY_ELEMS(avpriv_mpa_freq_tab); i++) {
        const uint16_t base_freq = avpriv_mpa_freq_tab[i];

        if      (par->sample_rate == base_freq)     ver = 0x3; // MPEG 1
        else if (par->sample_rate == base_freq / 2) ver = 0x2; // MPEG 2
        else if (par->sample_rate == base_freq / 4) ver = 0x0; // MPEG 2.5
        else continue;

        srate_idx = i;
        break;
    }
    if (i == FF_ARRAY_ELEMS(avpriv_mpa_freq_tab)) {
        av_log(s, AV_LOG_WARNING, "Unsupported sample rate, not writing Xing header.\n");
        return -1;
    }

    switch (par->channels) {
    case 1:  channels = MPA_MONO;                                          break;
    case 2:  channels = MPA_STEREO;                                        break;
    default: av_log(s, AV_LOG_WARNING, "Unsupported number of channels, "
                    "not writing Xing header.\n");
             return -1;
    }

    /* dummy MPEG audio header */
    header  =  0xffU                                 << 24; // sync
    header |= (0x7 << 5 | ver << 3 | 0x1 << 1 | 0x1) << 16; // sync/audio-version/layer 3/no crc*/
    header |= (srate_idx << 2) << 8;
    header |= channels << 6;

    for (bitrate_idx = 1; bitrate_idx < 15; bitrate_idx++) {
<<<<<<< HEAD
        int bit_rate = 1000 * avpriv_mpa_bitrate_tab[ver != 3][3 - 1][bitrate_idx];
        int error    = FFABS(bit_rate - codec->bit_rate);
=======
        int bit_rate = 1000 * avpriv_mpa_bitrate_tab[lsf][3 - 1][bitrate_idx];
        int error    = FFABS(bit_rate - par->bit_rate);
>>>>>>> 9200514a

        if (error < best_bitrate_error) {
            best_bitrate_error = error;
            best_bitrate_idx   = bitrate_idx;
        }
    }
    av_assert0(best_bitrate_idx >= 0);

    for (bitrate_idx = best_bitrate_idx; ; bitrate_idx++) {
        int32_t mask = bitrate_idx << (4 + 8);
        if (15 == bitrate_idx)
            return -1;
        header |= mask;

        ret = avpriv_mpegaudio_decode_header(&mpah, header);
        av_assert0(ret >= 0);
        mp3->xing_offset = xing_offtbl[mpah.lsf == 1][mpah.nb_channels == 1] + 4;
        bytes_needed     = mp3->xing_offset + XING_SIZE;

        if (bytes_needed <= mpah.frame_size)
            break;

        header &= ~mask;
    }

    ret = avio_open_dyn_buf(&dyn_ctx);
    if (ret < 0)
        return ret;

    avio_wb32(dyn_ctx, header);

    ffio_fill(dyn_ctx, 0, mp3->xing_offset - 4);
    ffio_wfourcc(dyn_ctx, "Xing");
    avio_wb32(dyn_ctx, 0x01 | 0x02 | 0x04 | 0x08);  // frames / size / TOC / vbr scale

    mp3->size = mpah.frame_size;
    mp3->want=1;
    mp3->seen=0;
    mp3->pos=0;

    avio_wb32(dyn_ctx, 0);  // frames
    avio_wb32(dyn_ctx, 0);  // size

    // TOC
    for (i = 0; i < XING_TOC_SIZE; i++)
        avio_w8(dyn_ctx, (uint8_t)(255 * i / XING_TOC_SIZE));

    // vbr quality
    // we write it, because some (broken) tools always expect it to be present
    avio_wb32(dyn_ctx, 0);

    // encoder short version string
    if (enc) {
        uint8_t encoder_str[9] = { 0 };
        if (   strlen(enc->value) > sizeof(encoder_str)
            && !strcmp("Lavc libmp3lame", enc->value)) {
            memcpy(encoder_str, "Lavf lame", 9);
        } else
            memcpy(encoder_str, enc->value, FFMIN(strlen(enc->value), sizeof(encoder_str)));

        avio_write(dyn_ctx, encoder_str, sizeof(encoder_str));
    } else
        avio_write(dyn_ctx, "Lavf\0\0\0\0\0", 9);

    avio_w8(dyn_ctx, 0);      // tag revision 0 / unknown vbr method
    avio_w8(dyn_ctx, 0);      // unknown lowpass filter value
    ffio_fill(dyn_ctx, 0, 8); // empty replaygain fields
    avio_w8(dyn_ctx, 0);      // unknown encoding flags
    avio_w8(dyn_ctx, 0);      // unknown abr/minimal bitrate

    // encoder delay
<<<<<<< HEAD
    if (codec->initial_padding - 528 - 1 >= 1 << 12) {
        av_log(s, AV_LOG_WARNING, "Too many samples of initial padding.\n");
=======
    if (par->initial_padding >= 1 << 12) {
        av_log(s, AV_LOG_WARNING, "Too many samples of initial padding.\n");
        avio_wb24(dyn_ctx, 0);
    } else {
        avio_wb24(dyn_ctx, par->initial_padding << 12);
>>>>>>> 9200514a
    }
    avio_wb24(dyn_ctx, FFMAX(codec->initial_padding - 528 - 1, 0)<<12);

    avio_w8(dyn_ctx,   0); // misc
    avio_w8(dyn_ctx,   0); // mp3gain
    avio_wb16(dyn_ctx, 0); // preset

    // audio length and CRCs (will be updated later)
    avio_wb32(dyn_ctx, 0); // music length
    avio_wb16(dyn_ctx, 0); // music crc
    avio_wb16(dyn_ctx, 0); // tag crc

    ffio_fill(dyn_ctx, 0, mpah.frame_size - bytes_needed);

    mp3->xing_frame_size   = avio_close_dyn_buf(dyn_ctx, &mp3->xing_frame);
    mp3->xing_frame_offset = avio_tell(s->pb);
    avio_write(s->pb, mp3->xing_frame, mp3->xing_frame_size);

    mp3->audio_size = mp3->xing_frame_size;

    return 0;
}

/*
 * Add a frame to XING data.
 * Following lame's "VbrTag.c".
 */
static void mp3_xing_add_frame(MP3Context *mp3, AVPacket *pkt)
{
    int i;

    mp3->frames++;
    mp3->seen++;
    mp3->size += pkt->size;

    if (mp3->want == mp3->seen) {
        mp3->bag[mp3->pos] = mp3->size;

        if (XING_NUM_BAGS == ++mp3->pos) {
            /* shrink table to half size by throwing away each second bag. */
            for (i = 1; i < XING_NUM_BAGS; i += 2)
                mp3->bag[i >> 1] = mp3->bag[i];

            /* double wanted amount per bag. */
            mp3->want *= 2;
            /* adjust current position to half of table size. */
            mp3->pos = XING_NUM_BAGS / 2;
        }

        mp3->seen = 0;
    }
}

static int mp3_write_audio_packet(AVFormatContext *s, AVPacket *pkt)
{
    MP3Context  *mp3 = s->priv_data;

    if (pkt->data && pkt->size >= 4) {
        MPADecodeHeader mpah;
        int ret;
        int av_unused base;
        uint32_t h;

        h = AV_RB32(pkt->data);
        ret = avpriv_mpegaudio_decode_header(&mpah, h);
        if (ret >= 0) {
            if (!mp3->initial_bitrate)
                mp3->initial_bitrate = mpah.bit_rate;
            if ((mpah.bit_rate == 0) || (mp3->initial_bitrate != mpah.bit_rate))
                mp3->has_variable_bitrate = 1;
        } else {
            av_log(s, AV_LOG_WARNING, "Audio packet of size %d (starting with %08X...) "
                   "is invalid, writing it anyway.\n", pkt->size, h);
        }

#ifdef FILTER_VBR_HEADERS
        /* filter out XING and INFO headers. */
        base = 4 + xing_offtbl[mpah.lsf == 1][mpah.nb_channels == 1];

        if (base + 4 <= pkt->size) {
            uint32_t v = AV_RB32(pkt->data + base);

            if (MKBETAG('X','i','n','g') == v || MKBETAG('I','n','f','o') == v)
                return 0;
        }

        /* filter out VBRI headers. */
        base = 4 + 32;

        if (base + 4 <= pkt->size && MKBETAG('V','B','R','I') == AV_RB32(pkt->data + base))
            return 0;
#endif

        if (mp3->xing_offset) {
            mp3_xing_add_frame(mp3, pkt);
            mp3->audio_size += pkt->size;
            mp3->audio_crc   = av_crc(av_crc_get_table(AV_CRC_16_ANSI_LE),
                                      mp3->audio_crc, pkt->data, pkt->size);
        }
    }

    return ff_raw_write_packet(s, pkt);
}

static int mp3_queue_flush(AVFormatContext *s)
{
    MP3Context *mp3 = s->priv_data;
    AVPacketList *pktl;
    int ret = 0, write = 1;

    ff_id3v2_finish(&mp3->id3, s->pb, s->metadata_header_padding);
    mp3_write_xing(s);

    while ((pktl = mp3->queue)) {
        if (write && (ret = mp3_write_audio_packet(s, &pktl->pkt)) < 0)
            write = 0;
        av_packet_unref(&pktl->pkt);
        mp3->queue = pktl->next;
        av_freep(&pktl);
    }
    mp3->queue_end = NULL;
    return ret;
}

static void mp3_update_xing(AVFormatContext *s)
{
    MP3Context  *mp3 = s->priv_data;
    AVReplayGain *rg;
    uint16_t tag_crc;
    uint8_t *toc;
    int i, rg_size;

    /* replace "Xing" identification string with "Info" for CBR files. */
    if (!mp3->has_variable_bitrate)
        AV_WL32(mp3->xing_frame + mp3->xing_offset, MKTAG('I', 'n', 'f', 'o'));

    AV_WB32(mp3->xing_frame + mp3->xing_offset + 8,  mp3->frames);
    AV_WB32(mp3->xing_frame + mp3->xing_offset + 12, mp3->size);

    toc    = mp3->xing_frame + mp3->xing_offset + 16;
    toc[0] = 0;  // first toc entry has to be zero.
    for (i = 1; i < XING_TOC_SIZE; ++i) {
        int j = i * mp3->pos / XING_TOC_SIZE;
        int seek_point = 256LL * mp3->bag[j] / mp3->size;
        toc[i] = FFMIN(seek_point, 255);
    }

    /* write replaygain */
    rg = (AVReplayGain*)av_stream_get_side_data(s->streams[0], AV_PKT_DATA_REPLAYGAIN,
                                                &rg_size);
    if (rg && rg_size >= sizeof(*rg)) {
        uint16_t val;

        AV_WB32(mp3->xing_frame + mp3->xing_offset + 131,
                av_rescale(rg->track_peak, 1 << 23, 100000));

        if (rg->track_gain != INT32_MIN) {
            val  = FFABS(rg->track_gain / 10000) & ((1 << 9) - 1);
            val |= (rg->track_gain < 0) << 9;
            val |= 1 << 13;
            AV_WB16(mp3->xing_frame + mp3->xing_offset + 135, val);
        }

        if (rg->album_gain != INT32_MIN) {
            val  = FFABS(rg->album_gain / 10000) & ((1 << 9) - 1);
            val |= (rg->album_gain < 0) << 9;
            val |= 1 << 14;
            AV_WB16(mp3->xing_frame + mp3->xing_offset + 137, val);
        }
    }

    AV_WB32(mp3->xing_frame + mp3->xing_offset + XING_SIZE - 8, mp3->audio_size);
    AV_WB16(mp3->xing_frame + mp3->xing_offset + XING_SIZE - 4, mp3->audio_crc);

    tag_crc = av_crc(av_crc_get_table(AV_CRC_16_ANSI_LE), 0, mp3->xing_frame, 190);
    AV_WB16(mp3->xing_frame + mp3->xing_offset + XING_SIZE - 2, tag_crc);

    avio_seek(s->pb,  mp3->xing_frame_offset, SEEK_SET);
    avio_write(s->pb, mp3->xing_frame, mp3->xing_frame_size);
    avio_seek(s->pb, 0, SEEK_END);
}

static int mp3_write_trailer(struct AVFormatContext *s)
{
    uint8_t buf[ID3v1_TAG_SIZE];
    MP3Context *mp3 = s->priv_data;

    if (mp3->pics_to_write) {
        av_log(s, AV_LOG_WARNING, "No packets were sent for some of the "
               "attached pictures.\n");
        mp3_queue_flush(s);
    }

    /* write the id3v1 tag */
    if (mp3->write_id3v1 && id3v1_create_tag(s, buf) > 0) {
        avio_write(s->pb, buf, ID3v1_TAG_SIZE);
    }

    if (mp3->xing_offset)
        mp3_update_xing(s);

    av_freep(&mp3->xing_frame);

    return 0;
}

static int query_codec(enum AVCodecID id, int std_compliance)
{
    const CodecMime *cm= ff_id3v2_mime_tags;
    while(cm->id != AV_CODEC_ID_NONE) {
        if(id == cm->id)
            return MKTAG('A', 'P', 'I', 'C');
        cm++;
    }
    return -1;
}

#if CONFIG_MP2_MUXER
AVOutputFormat ff_mp2_muxer = {
    .name              = "mp2",
    .long_name         = NULL_IF_CONFIG_SMALL("MP2 (MPEG audio layer 2)"),
    .mime_type         = "audio/mpeg",
    .extensions        = "mp2,m2a,mpa",
    .audio_codec       = AV_CODEC_ID_MP2,
    .video_codec       = AV_CODEC_ID_NONE,
    .write_packet      = ff_raw_write_packet,
    .flags             = AVFMT_NOTIMESTAMPS,
};
#endif

#if CONFIG_MP3_MUXER

static const AVOption options[] = {
    { "id3v2_version", "Select ID3v2 version to write. Currently 3 and 4 are supported.",
      offsetof(MP3Context, id3v2_version), AV_OPT_TYPE_INT, {.i64 = 4}, 0, 4, AV_OPT_FLAG_ENCODING_PARAM},
    { "write_id3v1", "Enable ID3v1 writing. ID3v1 tags are written in UTF-8 which may not be supported by most software.",
      offsetof(MP3Context, write_id3v1), AV_OPT_TYPE_BOOL, {.i64 = 0}, 0, 1, AV_OPT_FLAG_ENCODING_PARAM},
    { "write_xing",  "Write the Xing header containing file duration.",
      offsetof(MP3Context, write_xing),  AV_OPT_TYPE_BOOL, {.i64 = 1}, 0, 1, AV_OPT_FLAG_ENCODING_PARAM},
    { NULL },
};

static const AVClass mp3_muxer_class = {
    .class_name     = "MP3 muxer",
    .item_name      = av_default_item_name,
    .option         = options,
    .version        = LIBAVUTIL_VERSION_INT,
};

static int mp3_write_packet(AVFormatContext *s, AVPacket *pkt)
{
    MP3Context *mp3 = s->priv_data;

    if (pkt->stream_index == mp3->audio_stream_idx) {
        if (mp3->pics_to_write) {
            /* buffer audio packets until we get all the pictures */
            AVPacketList *pktl = av_mallocz(sizeof(*pktl));
            int ret;
            if (!pktl) {
                av_log(s, AV_LOG_WARNING, "Not enough memory to buffer audio. Skipping picture streams\n");
                mp3->pics_to_write = 0;
                mp3_queue_flush(s);
                return mp3_write_audio_packet(s, pkt);
            }

            ret = av_copy_packet(&pktl->pkt, pkt);
            if (ret < 0) {
                av_freep(&pktl);
                return ret;
            }

            if (mp3->queue_end)
                mp3->queue_end->next = pktl;
            else
                mp3->queue = pktl;
            mp3->queue_end = pktl;
        } else
            return mp3_write_audio_packet(s, pkt);
    } else {
        int ret;

        /* warn only once for each stream */
        if (s->streams[pkt->stream_index]->nb_frames == 1) {
            av_log(s, AV_LOG_WARNING, "Got more than one picture in stream %d,"
                   " ignoring.\n", pkt->stream_index);
        }
        if (!mp3->pics_to_write || s->streams[pkt->stream_index]->nb_frames >= 1)
            return 0;

        if ((ret = ff_id3v2_write_apic(s, &mp3->id3, pkt)) < 0)
            return ret;
        mp3->pics_to_write--;

        /* flush the buffered audio packets */
        if (!mp3->pics_to_write &&
            (ret = mp3_queue_flush(s)) < 0)
            return ret;
    }

    return 0;
}

/**
 * Write an ID3v2 header at beginning of stream
 */

static int mp3_write_header(struct AVFormatContext *s)
{
    MP3Context  *mp3 = s->priv_data;
    int ret, i;

    if (mp3->id3v2_version      &&
        mp3->id3v2_version != 3 &&
        mp3->id3v2_version != 4) {
        av_log(s, AV_LOG_ERROR, "Invalid ID3v2 version requested: %d. Only "
               "3, 4 or 0 (disabled) are allowed.\n", mp3->id3v2_version);
        return AVERROR(EINVAL);
    }

    /* check the streams -- we want exactly one audio and arbitrary number of
     * video (attached pictures) */
    mp3->audio_stream_idx = -1;
    for (i = 0; i < s->nb_streams; i++) {
        AVStream *st = s->streams[i];
        if (st->codecpar->codec_type == AVMEDIA_TYPE_AUDIO) {
            if (mp3->audio_stream_idx >= 0 || st->codecpar->codec_id != AV_CODEC_ID_MP3) {
                av_log(s, AV_LOG_ERROR, "Invalid audio stream. Exactly one MP3 "
                       "audio stream is required.\n");
                return AVERROR(EINVAL);
            }
            mp3->audio_stream_idx = i;
        } else if (st->codecpar->codec_type != AVMEDIA_TYPE_VIDEO) {
            av_log(s, AV_LOG_ERROR, "Only audio streams and pictures are allowed in MP3.\n");
            return AVERROR(EINVAL);
        }
    }
    if (mp3->audio_stream_idx < 0) {
        av_log(s, AV_LOG_ERROR, "No audio stream present.\n");
        return AVERROR(EINVAL);
    }
    mp3->pics_to_write = s->nb_streams - 1;

    if (mp3->pics_to_write && !mp3->id3v2_version) {
        av_log(s, AV_LOG_ERROR, "Attached pictures were requested, but the "
               "ID3v2 header is disabled.\n");
        return AVERROR(EINVAL);
    }

    if (mp3->id3v2_version) {
        ff_id3v2_start(&mp3->id3, s->pb, mp3->id3v2_version, ID3v2_DEFAULT_MAGIC);
        ret = ff_id3v2_write_metadata(s, &mp3->id3);
        if (ret < 0)
            return ret;
    }

    if (!mp3->pics_to_write) {
        if (mp3->id3v2_version)
            ff_id3v2_finish(&mp3->id3, s->pb, s->metadata_header_padding);
        mp3_write_xing(s);
    }

    return 0;
}

AVOutputFormat ff_mp3_muxer = {
    .name              = "mp3",
    .long_name         = NULL_IF_CONFIG_SMALL("MP3 (MPEG audio layer 3)"),
    .mime_type         = "audio/mpeg",
    .extensions        = "mp3",
    .priv_data_size    = sizeof(MP3Context),
    .audio_codec       = AV_CODEC_ID_MP3,
    .video_codec       = AV_CODEC_ID_PNG,
    .write_header      = mp3_write_header,
    .write_packet      = mp3_write_packet,
    .write_trailer     = mp3_write_trailer,
    .query_codec       = query_codec,
    .flags             = AVFMT_NOTIMESTAMPS,
    .priv_class        = &mp3_muxer_class,
};
#endif<|MERGE_RESOLUTION|>--- conflicted
+++ resolved
@@ -176,13 +176,8 @@
     header |= channels << 6;
 
     for (bitrate_idx = 1; bitrate_idx < 15; bitrate_idx++) {
-<<<<<<< HEAD
         int bit_rate = 1000 * avpriv_mpa_bitrate_tab[ver != 3][3 - 1][bitrate_idx];
-        int error    = FFABS(bit_rate - codec->bit_rate);
-=======
-        int bit_rate = 1000 * avpriv_mpa_bitrate_tab[lsf][3 - 1][bitrate_idx];
         int error    = FFABS(bit_rate - par->bit_rate);
->>>>>>> 9200514a
 
         if (error < best_bitrate_error) {
             best_bitrate_error = error;
@@ -254,18 +249,10 @@
     avio_w8(dyn_ctx, 0);      // unknown abr/minimal bitrate
 
     // encoder delay
-<<<<<<< HEAD
-    if (codec->initial_padding - 528 - 1 >= 1 << 12) {
+    if (par->initial_padding - 528 - 1 >= 1 << 12) {
         av_log(s, AV_LOG_WARNING, "Too many samples of initial padding.\n");
-=======
-    if (par->initial_padding >= 1 << 12) {
-        av_log(s, AV_LOG_WARNING, "Too many samples of initial padding.\n");
-        avio_wb24(dyn_ctx, 0);
-    } else {
-        avio_wb24(dyn_ctx, par->initial_padding << 12);
->>>>>>> 9200514a
-    }
-    avio_wb24(dyn_ctx, FFMAX(codec->initial_padding - 528 - 1, 0)<<12);
+    }
+    avio_wb24(dyn_ctx, FFMAX(par->initial_padding - 528 - 1, 0)<<12);
 
     avio_w8(dyn_ctx,   0); // misc
     avio_w8(dyn_ctx,   0); // mp3gain
