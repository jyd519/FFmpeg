--- conflicted
+++ resolved
@@ -41,11 +41,8 @@
 #include "libavutil/lzo.h"
 #include "libavutil/mastering_display_metadata.h"
 #include "libavutil/mathematics.h"
-<<<<<<< HEAD
 #include "libavutil/opt.h"
 #include "libavutil/time_internal.h"
-=======
->>>>>>> 251849f0
 #include "libavutil/spherical.h"
 
 #include "libavcodec/bytestream.h"
@@ -136,7 +133,6 @@
     MatroskaTrackEncryption encryption;
 } MatroskaTrackEncoding;
 
-<<<<<<< HEAD
 typedef struct MatroskaMasteringMeta {
     double r_x;
     double r_y;
@@ -167,8 +163,6 @@
     MatroskaMasteringMeta mastering_meta;
 } MatroskaTrackVideoColor;
 
-=======
->>>>>>> 251849f0
 typedef struct MatroskaTrackVideoProjection {
     uint64_t type;
     EbmlBin private;
@@ -188,11 +182,8 @@
     uint64_t interlaced;
     uint64_t field_order;
     uint64_t stereo_mode;
-<<<<<<< HEAD
     uint64_t alpha_mode;
     EbmlList color;
-=======
->>>>>>> 251849f0
     MatroskaTrackVideoProjection projection;
 } MatroskaTrackVideo;
 
@@ -415,7 +406,6 @@
     { 0 }
 };
 
-<<<<<<< HEAD
 static const EbmlSyntax matroska_mastering_meta[] = {
     { MATROSKA_ID_VIDEOCOLOR_RX, EBML_FLOAT, 0, offsetof(MatroskaMasteringMeta, r_x), { .f=-1 } },
     { MATROSKA_ID_VIDEOCOLOR_RY, EBML_FLOAT, 0, offsetof(MatroskaMasteringMeta, r_y), { .f=-1 } },
@@ -458,30 +448,14 @@
 };
 
 static const EbmlSyntax matroska_track_video[] = {
-=======
-static const EbmlSyntax matroska_track_video_projection[] = {
-    { MATROSKA_ID_VIDEOPROJECTIONTYPE,      EBML_UINT,  0, offsetof(MatroskaTrackVideoProjection, type), { .u = MATROSKA_VIDEO_PROJECTION_TYPE_RECTANGULAR } },
-    { MATROSKA_ID_VIDEOPROJECTIONPRIVATE,   EBML_BIN,   0, offsetof(MatroskaTrackVideoProjection, private) },
-    { MATROSKA_ID_VIDEOPROJECTIONPOSEYAW,   EBML_FLOAT, 0, offsetof(MatroskaTrackVideoProjection, yaw), { .f=0.0 } },
-    { MATROSKA_ID_VIDEOPROJECTIONPOSEPITCH, EBML_FLOAT, 0, offsetof(MatroskaTrackVideoProjection, pitch), { .f=0.0 } },
-    { MATROSKA_ID_VIDEOPROJECTIONPOSEROLL,  EBML_FLOAT, 0, offsetof(MatroskaTrackVideoProjection, roll), { .f=0.0 } },
-    { 0 }
-};
-
-static EbmlSyntax matroska_track_video[] = {
->>>>>>> 251849f0
     { MATROSKA_ID_VIDEOFRAMERATE,      EBML_FLOAT, 0, offsetof(MatroskaTrackVideo, frame_rate) },
     { MATROSKA_ID_VIDEODISPLAYWIDTH,   EBML_UINT,  0, offsetof(MatroskaTrackVideo, display_width), { .u=-1 } },
     { MATROSKA_ID_VIDEODISPLAYHEIGHT,  EBML_UINT,  0, offsetof(MatroskaTrackVideo, display_height), { .u=-1 } },
     { MATROSKA_ID_VIDEOPIXELWIDTH,     EBML_UINT,  0, offsetof(MatroskaTrackVideo, pixel_width) },
     { MATROSKA_ID_VIDEOPIXELHEIGHT,    EBML_UINT,  0, offsetof(MatroskaTrackVideo, pixel_height) },
-<<<<<<< HEAD
     { MATROSKA_ID_VIDEOCOLORSPACE,     EBML_BIN,   0, offsetof(MatroskaTrackVideo, color_space) },
     { MATROSKA_ID_VIDEOALPHAMODE,      EBML_UINT,  0, offsetof(MatroskaTrackVideo, alpha_mode) },
     { MATROSKA_ID_VIDEOCOLOR,          EBML_NEST,  sizeof(MatroskaTrackVideoColor), offsetof(MatroskaTrackVideo, color), { .n = matroska_track_video_color } },
-=======
-    { MATROSKA_ID_VIDEOCOLORSPACE,     EBML_UINT,  0, offsetof(MatroskaTrackVideo, fourcc) },
->>>>>>> 251849f0
     { MATROSKA_ID_VIDEOPROJECTION,     EBML_NEST,  0, offsetof(MatroskaTrackVideo, projection), { .n = matroska_track_video_projection } },
     { MATROSKA_ID_VIDEOPIXELCROPB,     EBML_NONE },
     { MATROSKA_ID_VIDEOPIXELCROPT,     EBML_NONE },
@@ -2022,11 +1996,12 @@
     spherical = av_spherical_alloc(&spherical_size);
     if (!spherical)
         return AVERROR(ENOMEM);
+
     spherical->projection = projection;
 
-    spherical->yaw   = (int32_t)(track->video.projection.yaw   * (1 << 16));
-    spherical->pitch = (int32_t)(track->video.projection.pitch * (1 << 16));
-    spherical->roll  = (int32_t)(track->video.projection.roll  * (1 << 16));
+    spherical->yaw   = (int32_t) (track->video.projection.yaw   * (1 << 16));
+    spherical->pitch = (int32_t) (track->video.projection.pitch * (1 << 16));
+    spherical->roll  = (int32_t) (track->video.projection.roll  * (1 << 16));
 
     spherical->padding = padding;
 
@@ -2068,51 +2043,6 @@
 
     *fourcc = AV_RL32(track->codec_priv.data + 4);
     *codec_id = ff_codec_get_id(codec_tags, *fourcc);
-
-    return 0;
-}
-
-static int mkv_parse_video_projection(AVStream *st, const MatroskaTrack *track)
-{
-    AVSphericalMapping *spherical;
-    enum AVSphericalProjection projection;
-    size_t spherical_size;
-    int ret;
-
-    switch (track->video.projection.type) {
-    case MATROSKA_VIDEO_PROJECTION_TYPE_EQUIRECTANGULAR:
-        projection = AV_SPHERICAL_EQUIRECTANGULAR;
-        break;
-    case MATROSKA_VIDEO_PROJECTION_TYPE_CUBEMAP:
-        if (track->video.projection.private.size < 4) {
-            av_log(NULL, AV_LOG_ERROR, "Missing projection private properties\n");
-            return AVERROR_INVALIDDATA;
-        }
-        projection = AV_SPHERICAL_CUBEMAP;
-        break;
-    default:
-        av_log(NULL, AV_LOG_WARNING,
-               "Unknown spherical metadata type %"PRIu64"\n",
-               track->video.projection.type);
-        return 0;
-    }
-
-    spherical = av_spherical_alloc(&spherical_size);
-    if (!spherical)
-        return AVERROR(ENOMEM);
-
-    spherical->projection = projection;
-
-    spherical->yaw   = (int32_t) (track->video.projection.yaw   * (1 << 16));
-    spherical->pitch = (int32_t) (track->video.projection.pitch * (1 << 16));
-    spherical->roll  = (int32_t) (track->video.projection.roll  * (1 << 16));
-
-    ret = av_stream_add_side_data(st, AV_PKT_DATA_SPHERICAL, (uint8_t *)spherical,
-                                  spherical_size);
-    if (ret < 0) {
-        av_free(spherical);
-        return ret;
-    }
 
     return 0;
 }
@@ -2564,12 +2494,9 @@
                     return ret;
             }
 
-<<<<<<< HEAD
             ret = mkv_parse_video_color(st, track);
             if (ret < 0)
                 return ret;
-=======
->>>>>>> 251849f0
             ret = mkv_parse_video_projection(st, track);
             if (ret < 0)
                 return ret;
