--- conflicted
+++ resolved
@@ -138,7 +138,6 @@
     return 0;
 }
 
-<<<<<<< HEAD
 static void set_options(URLContext *h, const char *uri)
 {
     TLSContext *c = h->priv_data;
@@ -164,10 +163,7 @@
         c->key_file = av_strdup(buf);
 }
 
-static int tls_open(URLContext *h, const char *uri, int flags)
-=======
 static int tls_open(URLContext *h, const char *uri, int flags, AVDictionary **options)
->>>>>>> b9d2d684
 {
     TLSContext *c = h->priv_data;
     int ret;
