/*
 * Westwood Studios VQA Format Demuxer
 * Copyright (c) 2003 The FFmpeg Project
 *
 * This file is part of FFmpeg.
 *
 * FFmpeg is free software; you can redistribute it and/or
 * modify it under the terms of the GNU Lesser General Public
 * License as published by the Free Software Foundation; either
 * version 2.1 of the License, or (at your option) any later version.
 *
 * FFmpeg is distributed in the hope that it will be useful,
 * but WITHOUT ANY WARRANTY; without even the implied warranty of
 * MERCHANTABILITY or FITNESS FOR A PARTICULAR PURPOSE.  See the GNU
 * Lesser General Public License for more details.
 *
 * You should have received a copy of the GNU Lesser General Public
 * License along with FFmpeg; if not, write to the Free Software
 * Foundation, Inc., 51 Franklin Street, Fifth Floor, Boston, MA 02110-1301 USA
 */

/**
 * @file
 * Westwood Studios VQA file demuxer
 * by Mike Melanson (melanson@pcisys.net)
 * for more information on the Westwood file formats, visit:
 *   http://www.pcisys.net/~melanson/codecs/
 *   http://www.geocities.com/SiliconValley/8682/aud3.txt
 */

#include "libavutil/intreadwrite.h"
#include "avformat.h"
#include "internal.h"

#define FORM_TAG MKBETAG('F', 'O', 'R', 'M')
#define WVQA_TAG MKBETAG('W', 'V', 'Q', 'A')
#define VQHD_TAG MKBETAG('V', 'Q', 'H', 'D')
#define FINF_TAG MKBETAG('F', 'I', 'N', 'F')
#define SND0_TAG MKBETAG('S', 'N', 'D', '0')
#define SND1_TAG MKBETAG('S', 'N', 'D', '1')
#define SND2_TAG MKBETAG('S', 'N', 'D', '2')
#define VQFR_TAG MKBETAG('V', 'Q', 'F', 'R')

/* don't know what these tags are for, but acknowledge their existence */
#define CINF_TAG MKBETAG('C', 'I', 'N', 'F')
#define CINH_TAG MKBETAG('C', 'I', 'N', 'H')
#define CIND_TAG MKBETAG('C', 'I', 'N', 'D')
#define PINF_TAG MKBETAG('P', 'I', 'N', 'F')
#define PINH_TAG MKBETAG('P', 'I', 'N', 'H')
#define PIND_TAG MKBETAG('P', 'I', 'N', 'D')
#define CMDS_TAG MKBETAG('C', 'M', 'D', 'S')

#define VQA_HEADER_SIZE 0x2A
#define VQA_PREAMBLE_SIZE 8

typedef struct WsVqaDemuxContext {
    int version;
    int bps;
    int channels;
    int sample_rate;
    int audio_stream_index;
    int video_stream_index;
} WsVqaDemuxContext;

static int wsvqa_probe(AVProbeData *p)
{
    /* need 12 bytes to qualify */
    if (p->buf_size < 12)
        return 0;

    /* check for the VQA signatures */
    if ((AV_RB32(&p->buf[0]) != FORM_TAG) ||
        (AV_RB32(&p->buf[8]) != WVQA_TAG))
        return 0;

    return AVPROBE_SCORE_MAX;
}

static int wsvqa_read_header(AVFormatContext *s)
{
    WsVqaDemuxContext *wsvqa = s->priv_data;
    AVIOContext *pb = s->pb;
    AVStream *st;
    uint8_t *header;
    uint8_t scratch[VQA_PREAMBLE_SIZE];
    uint32_t chunk_tag;
    uint32_t chunk_size;
    int fps;

    /* initialize the video decoder stream */
    st = avformat_new_stream(s, NULL);
    if (!st)
        return AVERROR(ENOMEM);
    st->start_time = 0;
    wsvqa->video_stream_index = st->index;
    st->codecpar->codec_type = AVMEDIA_TYPE_VIDEO;
    st->codecpar->codec_id = AV_CODEC_ID_WS_VQA;
    st->codecpar->codec_tag = 0;  /* no fourcc */

    /* skip to the start of the VQA header */
    avio_seek(pb, 20, SEEK_SET);

    /* the VQA header needs to go to the decoder */
<<<<<<< HEAD
    if (ff_get_extradata(st->codec, pb, VQA_HEADER_SIZE) < 0)
        return AVERROR(ENOMEM);
    header = st->codec->extradata;
    st->codec->width = AV_RL16(&header[6]);
    st->codec->height = AV_RL16(&header[8]);
=======
    st->codecpar->extradata_size = VQA_HEADER_SIZE;
    st->codecpar->extradata = av_mallocz(VQA_HEADER_SIZE + AV_INPUT_BUFFER_PADDING_SIZE);
    header = (unsigned char *)st->codecpar->extradata;
    if (avio_read(pb, st->codecpar->extradata, VQA_HEADER_SIZE) !=
        VQA_HEADER_SIZE) {
        return AVERROR(EIO);
    }
    st->codecpar->width = AV_RL16(&header[6]);
    st->codecpar->height = AV_RL16(&header[8]);
>>>>>>> 9200514a
    fps = header[12];
    st->nb_frames =
    st->duration  = AV_RL16(&header[4]);
    if (fps < 1 || fps > 30) {
        av_log(s, AV_LOG_ERROR, "invalid fps: %d\n", fps);
        return AVERROR_INVALIDDATA;
    }
    avpriv_set_pts_info(st, 64, 1, fps);

    wsvqa->version      = AV_RL16(&header[ 0]);
    wsvqa->sample_rate  = AV_RL16(&header[24]);
    wsvqa->channels     = header[26];
    wsvqa->bps          = header[27];
    wsvqa->audio_stream_index = -1;

    s->ctx_flags |= AVFMTCTX_NOHEADER;

    /* there are 0 or more chunks before the FINF chunk; iterate until
     * FINF has been skipped and the file will be ready to be demuxed */
    do {
        if (avio_read(pb, scratch, VQA_PREAMBLE_SIZE) != VQA_PREAMBLE_SIZE)
            return AVERROR(EIO);
        chunk_tag = AV_RB32(&scratch[0]);
        chunk_size = AV_RB32(&scratch[4]);

        /* catch any unknown header tags, for curiousity */
        switch (chunk_tag) {
        case CINF_TAG:
        case CINH_TAG:
        case CIND_TAG:
        case PINF_TAG:
        case PINH_TAG:
        case PIND_TAG:
        case FINF_TAG:
        case CMDS_TAG:
            break;

        default:
            av_log (s, AV_LOG_ERROR, " note: unknown chunk seen (%c%c%c%c)\n",
                scratch[0], scratch[1],
                scratch[2], scratch[3]);
            break;
        }

        avio_skip(pb, chunk_size);
    } while (chunk_tag != FINF_TAG);

    return 0;
}

static int wsvqa_read_packet(AVFormatContext *s,
                             AVPacket *pkt)
{
    WsVqaDemuxContext *wsvqa = s->priv_data;
    AVIOContext *pb = s->pb;
    int ret = -1;
    uint8_t preamble[VQA_PREAMBLE_SIZE];
    uint32_t chunk_type;
    uint32_t chunk_size;
    int skip_byte;

    while (avio_read(pb, preamble, VQA_PREAMBLE_SIZE) == VQA_PREAMBLE_SIZE) {
        chunk_type = AV_RB32(&preamble[0]);
        chunk_size = AV_RB32(&preamble[4]);

        skip_byte = chunk_size & 0x01;

        if ((chunk_type == SND0_TAG) || (chunk_type == SND1_TAG) ||
            (chunk_type == SND2_TAG) || (chunk_type == VQFR_TAG)) {

            ret= av_get_packet(pb, pkt, chunk_size);
            if (ret<0)
                return AVERROR(EIO);

            switch (chunk_type) {
            case SND0_TAG:
            case SND1_TAG:
            case SND2_TAG:
                if (wsvqa->audio_stream_index == -1) {
                    AVStream *st = avformat_new_stream(s, NULL);
                    if (!st)
                        return AVERROR(ENOMEM);

                    wsvqa->audio_stream_index = st->index;
                    if (!wsvqa->sample_rate)
                        wsvqa->sample_rate = 22050;
                    if (!wsvqa->channels)
                        wsvqa->channels = 1;
                    if (!wsvqa->bps)
                        wsvqa->bps = 8;
                    st->codecpar->sample_rate = wsvqa->sample_rate;
                    st->codecpar->bits_per_coded_sample = wsvqa->bps;
                    st->codecpar->channels = wsvqa->channels;
                    st->codecpar->codec_type = AVMEDIA_TYPE_AUDIO;

                    avpriv_set_pts_info(st, 64, 1, st->codecpar->sample_rate);

                    switch (chunk_type) {
                    case SND0_TAG:
                        if (wsvqa->bps == 16)
                            st->codecpar->codec_id = AV_CODEC_ID_PCM_S16LE;
                        else
                            st->codecpar->codec_id = AV_CODEC_ID_PCM_U8;
                        break;
                    case SND1_TAG:
                        st->codecpar->codec_id = AV_CODEC_ID_WESTWOOD_SND1;
                        break;
                    case SND2_TAG:
<<<<<<< HEAD
                        st->codec->codec_id = AV_CODEC_ID_ADPCM_IMA_WS;
                        if (ff_alloc_extradata(st->codec, 2))
=======
                        st->codecpar->codec_id = AV_CODEC_ID_ADPCM_IMA_WS;
                        st->codecpar->extradata_size = 2;
                        st->codecpar->extradata = av_mallocz(2 + AV_INPUT_BUFFER_PADDING_SIZE);
                        if (!st->codecpar->extradata)
>>>>>>> 9200514a
                            return AVERROR(ENOMEM);
                        AV_WL16(st->codecpar->extradata, wsvqa->version);
                        break;
                    }
                }

                pkt->stream_index = wsvqa->audio_stream_index;
                switch (chunk_type) {
                case SND1_TAG:
                    /* unpacked size is stored in header */
                    if(pkt->data)
                        pkt->duration = AV_RL16(pkt->data) / wsvqa->channels;
                    break;
                case SND2_TAG:
                    /* 2 samples/byte, 1 or 2 samples per frame depending on stereo */
                    pkt->duration = (chunk_size * 2) / wsvqa->channels;
                    break;
                }
                break;
            case VQFR_TAG:
                pkt->stream_index = wsvqa->video_stream_index;
                pkt->duration = 1;
                break;
            }

            /* stay on 16-bit alignment */
            if (skip_byte)
                avio_skip(pb, 1);

            return ret;
        } else {
            switch(chunk_type){
            case CMDS_TAG:
                break;
            default:
                av_log(s, AV_LOG_INFO, "Skipping unknown chunk 0x%08X\n", chunk_type);
            }
            avio_skip(pb, chunk_size + skip_byte);
        }
    }

    return ret;
}

AVInputFormat ff_wsvqa_demuxer = {
    .name           = "wsvqa",
    .long_name      = NULL_IF_CONFIG_SMALL("Westwood Studios VQA"),
    .priv_data_size = sizeof(WsVqaDemuxContext),
    .read_probe     = wsvqa_probe,
    .read_header    = wsvqa_read_header,
    .read_packet    = wsvqa_read_packet,
};<|MERGE_RESOLUTION|>--- conflicted
+++ resolved
@@ -101,23 +101,11 @@
     avio_seek(pb, 20, SEEK_SET);
 
     /* the VQA header needs to go to the decoder */
-<<<<<<< HEAD
-    if (ff_get_extradata(st->codec, pb, VQA_HEADER_SIZE) < 0)
+    if (ff_get_extradata(st->codecpar, pb, VQA_HEADER_SIZE) < 0)
         return AVERROR(ENOMEM);
-    header = st->codec->extradata;
-    st->codec->width = AV_RL16(&header[6]);
-    st->codec->height = AV_RL16(&header[8]);
-=======
-    st->codecpar->extradata_size = VQA_HEADER_SIZE;
-    st->codecpar->extradata = av_mallocz(VQA_HEADER_SIZE + AV_INPUT_BUFFER_PADDING_SIZE);
-    header = (unsigned char *)st->codecpar->extradata;
-    if (avio_read(pb, st->codecpar->extradata, VQA_HEADER_SIZE) !=
-        VQA_HEADER_SIZE) {
-        return AVERROR(EIO);
-    }
+    header = st->codecpar->extradata;
     st->codecpar->width = AV_RL16(&header[6]);
     st->codecpar->height = AV_RL16(&header[8]);
->>>>>>> 9200514a
     fps = header[12];
     st->nb_frames =
     st->duration  = AV_RL16(&header[4]);
@@ -226,15 +214,8 @@
                         st->codecpar->codec_id = AV_CODEC_ID_WESTWOOD_SND1;
                         break;
                     case SND2_TAG:
-<<<<<<< HEAD
-                        st->codec->codec_id = AV_CODEC_ID_ADPCM_IMA_WS;
-                        if (ff_alloc_extradata(st->codec, 2))
-=======
                         st->codecpar->codec_id = AV_CODEC_ID_ADPCM_IMA_WS;
-                        st->codecpar->extradata_size = 2;
-                        st->codecpar->extradata = av_mallocz(2 + AV_INPUT_BUFFER_PADDING_SIZE);
-                        if (!st->codecpar->extradata)
->>>>>>> 9200514a
+                        if (ff_alloc_extradata(st->codecpar, 2))
                             return AVERROR(ENOMEM);
                         AV_WL16(st->codecpar->extradata, wsvqa->version);
                         break;
