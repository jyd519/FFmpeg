/*
 * Microsoft XMV demuxer
 * Copyright (c) 2011 Sven Hesse <drmccoy@drmccoy.de>
 * Copyright (c) 2011 Matthew Hoops <clone2727@gmail.com>
 *
 * This file is part of FFmpeg.
 *
 * FFmpeg is free software; you can redistribute it and/or
 * modify it under the terms of the GNU Lesser General Public
 * License as published by the Free Software Foundation; either
 * version 2.1 of the License, or (at your option) any later version.
 *
 * FFmpeg is distributed in the hope that it will be useful,
 * but WITHOUT ANY WARRANTY; without even the implied warranty of
 * MERCHANTABILITY or FITNESS FOR A PARTICULAR PURPOSE.  See the GNU
 * Lesser General Public License for more details.
 *
 * You should have received a copy of the GNU Lesser General Public
 * License along with FFmpeg; if not, write to the Free Software
 * Foundation, Inc., 51 Franklin Street, Fifth Floor, Boston, MA 02110-1301 USA
 */

/**
 * @file
 * Microsoft XMV demuxer
 */

#include <stdint.h>

#include "libavutil/intreadwrite.h"

#include "avformat.h"
#include "internal.h"
#include "riff.h"

/** The min size of an XMV header. */
#define XMV_MIN_HEADER_SIZE 36

/** Audio flag: ADPCM'd 5.1 stream, front left / right channels */
#define XMV_AUDIO_ADPCM51_FRONTLEFTRIGHT 1
/** Audio flag: ADPCM'd 5.1 stream, front center / low frequency channels */
#define XMV_AUDIO_ADPCM51_FRONTCENTERLOW 2
/** Audio flag: ADPCM'd 5.1 stream, rear left / right channels */
#define XMV_AUDIO_ADPCM51_REARLEFTRIGHT  4

/** Audio flag: Any of the ADPCM'd 5.1 stream flags. */
#define XMV_AUDIO_ADPCM51 (XMV_AUDIO_ADPCM51_FRONTLEFTRIGHT | \
                           XMV_AUDIO_ADPCM51_FRONTCENTERLOW | \
                           XMV_AUDIO_ADPCM51_REARLEFTRIGHT)

/** A video packet with an XMV file. */
typedef struct XMVVideoPacket {
    int stream_index; ///< The decoder stream index for this video packet.

    uint32_t data_size;   ///< The size of the remaining video data.
    uint64_t data_offset; ///< The offset of the video data within the file.

    uint32_t current_frame; ///< The current frame within this video packet.
    uint32_t frame_count;   ///< The amount of frames within this video packet.

    int     has_extradata; ///< Does the video packet contain extra data?
    uint8_t extradata[4];  ///< The extra data

    int64_t last_pts; ///< PTS of the last video frame.
    int64_t pts;      ///< PTS of the most current video frame.
} XMVVideoPacket;

/** An audio packet with an XMV file. */
typedef struct XMVAudioPacket {
    int stream_index; ///< The decoder stream index for this audio packet.

    /* Stream format properties. */
    uint16_t compression;     ///< The type of compression.
    uint16_t channels;        ///< Number of channels.
    uint32_t sample_rate;     ///< Sampling rate.
    uint16_t bits_per_sample; ///< Bits per compressed sample.
    uint32_t bit_rate;        ///< Bits of compressed data per second.
    uint16_t flags;           ///< Flags
    uint16_t block_align;     ///< Bytes per compressed block.
    uint16_t block_samples;   ///< Decompressed samples per compressed block.

    enum CodecID codec_id; ///< The codec ID of the compression scheme.

    uint32_t data_size;   ///< The size of the remaining audio data.
    uint64_t data_offset; ///< The offset of the audio data within the file.

    uint32_t frame_size; ///< Number of bytes to put into an audio frame.

    uint64_t block_count; ///< Running counter of decompressed audio block.
} XMVAudioPacket;

/** Context for demuxing an XMV file. */
typedef struct XMVDemuxContext {
    uint16_t audio_track_count; ///< Number of audio track in this file.

    uint32_t this_packet_size; ///< Size of the current packet.
    uint32_t next_packet_size; ///< Size of the next packet.

    uint64_t this_packet_offset; ///< Offset of the current packet.
    uint64_t next_packet_offset; ///< Offset of the next packet.

    uint16_t current_stream; ///< The index of the stream currently handling.
    uint16_t stream_count;   ///< The number of streams in this file.

    XMVVideoPacket  video; ///< The video packet contained in each packet.
    XMVAudioPacket *audio; ///< The audio packets contained in each packet.
} XMVDemuxContext;

static int xmv_probe(AVProbeData *p)
{
    uint32_t file_version;

    if (p->buf_size < XMV_MIN_HEADER_SIZE)
        return 0;

    file_version = AV_RL32(p->buf + 16);
    if ((file_version == 0) || (file_version > 4))
        return 0;

    if (!memcmp(p->buf + 12, "xobX", 4))
        return AVPROBE_SCORE_MAX;

    return 0;
}

static int xmv_read_close(AVFormatContext *s)
{
    XMVDemuxContext *xmv = s->priv_data;

    av_free(xmv->audio);
    av_free(xmv->audio_tracks);

    return 0;
}

static int xmv_read_header(AVFormatContext *s,
                           AVFormatParameters *ap)
{
    XMVDemuxContext *xmv = s->priv_data;
    AVIOContext     *pb  = s->pb;
    AVStream        *vst = NULL;

    uint32_t file_version;
    uint32_t this_packet_size;
    uint16_t audio_track;
    int ret;

    avio_skip(pb, 4); /* Next packet size */

    this_packet_size = avio_rl32(pb);

    avio_skip(pb, 4); /* Max packet size */
    avio_skip(pb, 4); /* "xobX" */

    file_version = avio_rl32(pb);
    if ((file_version != 4) && (file_version != 2))
        av_log_ask_for_sample(s, "Found uncommon version %d\n", file_version);


    /* Video track */

    vst = avformat_new_stream(s, NULL);
    if (!vst)
        return AVERROR(ENOMEM);

    avpriv_set_pts_info(vst, 32, 1, 1000);

    vst->codec->codec_type = AVMEDIA_TYPE_VIDEO;
    vst->codec->codec_id   = CODEC_ID_WMV2;
    vst->codec->codec_tag  = MKBETAG('W', 'M', 'V', '2');
    vst->codec->width      = avio_rl32(pb);
    vst->codec->height     = avio_rl32(pb);

    vst->duration          = avio_rl32(pb);

    xmv->video.stream_index = vst->index;

    /* Audio tracks */

    xmv->audio_track_count = avio_rl16(pb);

    avio_skip(pb, 2); /* Unknown (padding?) */

    xmv->audio = av_malloc(xmv->audio_track_count * sizeof(XMVAudioPacket));
    if (!xmv->audio) {
        ret = AVERROR(ENOMEM);
        goto fail;
    }

    for (audio_track = 0; audio_track < xmv->audio_track_count; audio_track++) {
        XMVAudioPacket *packet = &xmv->audio[audio_track];
        AVStream *ast = NULL;

        packet->compression     = avio_rl16(pb);
        packet->channels        = avio_rl16(pb);
        packet->sample_rate     = avio_rl32(pb);
        packet->bits_per_sample = avio_rl16(pb);
        packet->flags           = avio_rl16(pb);

        packet->bit_rate      = packet->bits_per_sample *
                                packet->sample_rate *
                                packet->channels;
        packet->block_align   = 36 * packet->channels;
        packet->block_samples = 64;
        packet->codec_id      = ff_wav_codec_get_id(packet->compression,
                                                    packet->bits_per_sample);

        packet->stream_index = -1;

        packet->frame_size  = 0;
        packet->block_count = 0;

        /* TODO: ADPCM'd 5.1 sound is encoded in three separate streams.
         *       Those need to be interleaved to a proper 5.1 stream. */
        if (packet->flags & XMV_AUDIO_ADPCM51)
            av_log(s, AV_LOG_WARNING, "Unsupported 5.1 ADPCM audio stream "
                                      "(0x%04X)\n", packet->flags);

        if (!track->channels || !track->sample_rate) {
            av_log(s, AV_LOG_ERROR, "Invalid parameters for audio track %d.\n",
                   audio_track);
            ret = AVERROR_INVALIDDATA;
            goto fail;
        }

        ast = avformat_new_stream(s, NULL);
        if (!ast) {
            ret = AVERROR(ENOMEM);
            goto fail;
        }

        ast->codec->codec_type            = AVMEDIA_TYPE_AUDIO;
        ast->codec->codec_id              = packet->codec_id;
        ast->codec->codec_tag             = packet->compression;
        ast->codec->channels              = packet->channels;
        ast->codec->sample_rate           = packet->sample_rate;
        ast->codec->bits_per_coded_sample = packet->bits_per_sample;
        ast->codec->bit_rate              = packet->bit_rate;
        ast->codec->block_align           = 36 * packet->channels;

        avpriv_set_pts_info(ast, 32, packet->block_samples, packet->sample_rate);

        packet->stream_index = ast->index;

        ast->duration = vst->duration;
    }


    /* Initialize the packet context */

    xmv->next_packet_offset = avio_tell(pb);
    xmv->next_packet_size   = this_packet_size - xmv->next_packet_offset;
    xmv->stream_count       = xmv->audio_track_count + 1;

    return 0;

fail:
    xmv_read_close(s);
    return ret;
}

static void xmv_read_extradata(uint8_t *extradata, AVIOContext *pb)
{
    /* Read the XMV extradata */

    uint32_t data = avio_rl32(pb);

    int mspel_bit        = !!(data & 0x01);
    int loop_filter      = !!(data & 0x02);
    int abt_flag         = !!(data & 0x04);
    int j_type_bit       = !!(data & 0x08);
    int top_left_mv_flag = !!(data & 0x10);
    int per_mb_rl_bit    = !!(data & 0x20);
    int slice_count      = (data >> 6) & 7;

    /* Write it back as standard WMV2 extradata */

    data = 0;

    data |= mspel_bit        << 15;
    data |= loop_filter      << 14;
    data |= abt_flag         << 13;
    data |= j_type_bit       << 12;
    data |= top_left_mv_flag << 11;
    data |= per_mb_rl_bit    << 10;
    data |= slice_count      <<  7;

    AV_WB32(extradata, data);
}

static int xmv_process_packet_header(AVFormatContext *s)
{
    XMVDemuxContext *xmv = s->priv_data;
    AVIOContext     *pb  = s->pb;

    uint8_t  data[8];
    uint16_t audio_track;
    uint64_t data_offset;

    /* Next packet size */
    xmv->next_packet_size = avio_rl32(pb);

    /* Packet video header */

    if (avio_read(pb, data, 8) != 8)
        return AVERROR(EIO);

    xmv->video.data_size     = AV_RL32(data) & 0x007FFFFF;

    xmv->video.current_frame = 0;
    xmv->video.frame_count   = (AV_RL32(data) >> 23) & 0xFF;

    xmv->video.has_extradata = (data[3] & 0x80) != 0;

    /* Adding the audio data sizes and the video data size keeps you 4 bytes
     * short for every audio track. But as playing around with XMV files with
     * ADPCM audio showed, taking the extra 4 bytes from the audio data gives
     * you either completely distorted audio or click (when skipping the
     * remaining 68 bytes of the ADPCM block). Substracting 4 bytes for every
     * audio track from the video data works at least for the audio. Probably
     * some alignment thing?
     * The video data has (always?) lots of padding, so it should work out...
     */
    xmv->video.data_size -= xmv->audio_track_count * 4;

    xmv->current_stream = 0;
    if (!xmv->video.frame_count) {
        xmv->video.frame_count = 1;
        xmv->current_stream    = xmv->stream_count > 1;
    }

    /* Packet audio header */

    for (audio_track = 0; audio_track < xmv->audio_track_count; audio_track++) {
        XMVAudioPacket *packet = &xmv->audio[audio_track];

        if (avio_read(pb, data, 4) != 4)
            return AVERROR(EIO);

        packet->data_size = AV_RL32(data) & 0x007FFFFF;
        if ((packet->data_size == 0) && (audio_track != 0))
            /* This happens when I create an XMV with several identical audio
             * streams. From the size calculations, duplicating the previous
             * stream's size works out, but the track data itself is silent.
             * Maybe this should also redirect the offset to the previous track?
             */
            packet->data_size = xmv->audio[audio_track - 1].data_size;

        /* Carve up the audio data in frame_count slices */
        packet->frame_size  = packet->data_size  / xmv->video.frame_count;
        packet->frame_size -= packet->frame_size % packet->block_align;
    }

    /* Packet data offsets */

    data_offset = avio_tell(pb);

    xmv->video.data_offset = data_offset;
    data_offset += xmv->video.data_size;

    for (audio_track = 0; audio_track < xmv->audio_track_count; audio_track++) {
        xmv->audio[audio_track].data_offset = data_offset;
        data_offset += xmv->audio[audio_track].data_size;
    }

    /* Video frames header */

    /* Read new video extra data */
    if (xmv->video.data_size > 0) {
        if (xmv->video.has_extradata) {
            xmv_read_extradata(xmv->video.extradata, pb);

            xmv->video.data_size   -= 4;
            xmv->video.data_offset += 4;

            if (xmv->video.stream_index >= 0) {
                AVStream *vst = s->streams[xmv->video.stream_index];

                assert(xmv->video.stream_index < s->nb_streams);

                if (vst->codec->extradata_size < 4) {
                    av_free(vst->codec->extradata);

                    vst->codec->extradata =
                        av_malloc(4 + FF_INPUT_BUFFER_PADDING_SIZE);
                    vst->codec->extradata_size = 4;
                }

                memcpy(vst->codec->extradata, xmv->video.extradata, 4);
            }
        }
    }

    return 0;
}

static int xmv_fetch_new_packet(AVFormatContext *s)
{
    XMVDemuxContext *xmv = s->priv_data;
    AVIOContext     *pb  = s->pb;
    int result;

    /* Seek to it */
    xmv->this_packet_offset = xmv->next_packet_offset;
    if (avio_seek(pb, xmv->this_packet_offset, SEEK_SET) != xmv->this_packet_offset)
        return AVERROR(EIO);

    /* Update the size */
    xmv->this_packet_size = xmv->next_packet_size;
    if (xmv->this_packet_size < (12 + xmv->audio_track_count * 4))
        return AVERROR(EIO);

    /* Process the header */
    result = xmv_process_packet_header(s);
    if (result)
        return result;

    /* Update the offset */
    xmv->next_packet_offset = xmv->this_packet_offset + xmv->this_packet_size;

    return 0;
}

static int xmv_fetch_audio_packet(AVFormatContext *s,
                                  AVPacket *pkt, uint32_t stream)
{
    XMVDemuxContext *xmv   = s->priv_data;
    AVIOContext     *pb    = s->pb;
    XMVAudioPacket  *audio = &xmv->audio[stream];

    uint32_t data_size;
    uint32_t block_count;
    int result;

    /* Seek to it */
    if (avio_seek(pb, audio->data_offset, SEEK_SET) != audio->data_offset)
        return AVERROR(EIO);

    if ((xmv->video.current_frame + 1) < xmv->video.frame_count)
        /* Not the last frame, get at most frame_size bytes. */
        data_size = FFMIN(audio->frame_size, audio->data_size);
    else
        /* Last frame, get the rest. */
        data_size = audio->data_size;

    /* Read the packet */
    result = av_get_packet(pb, pkt, data_size);
    if (result <= 0)
        return result;

    pkt->stream_index = audio->stream_index;

    /* Calculate the PTS */

    block_count = data_size / audio->block_align;

    pkt->duration = block_count;
    pkt->pts      = audio->block_count;
    pkt->dts      = AV_NOPTS_VALUE;

    audio->block_count += block_count;

    /* Advance offset */
    audio->data_size   -= data_size;
    audio->data_offset += data_size;

    return 0;
}

static int xmv_fetch_video_packet(AVFormatContext *s,
                                  AVPacket *pkt)
{
    XMVDemuxContext *xmv   = s->priv_data;
    AVIOContext     *pb    = s->pb;
    XMVVideoPacket  *video = &xmv->video;

    int result;
    uint32_t frame_header;
    uint32_t frame_size, frame_timestamp;
    uint8_t *data, *end;

    /* Seek to it */
    if (avio_seek(pb, video->data_offset, SEEK_SET) != video->data_offset)
        return AVERROR(EIO);

    /* Read the frame header */
    frame_header = avio_rl32(pb);

    frame_size      = (frame_header & 0x1FFFF) * 4 + 4;
    frame_timestamp = (frame_header >> 17);

    if ((frame_size + 4) > video->data_size)
        return AVERROR(EIO);

    /* Get the packet data */
    result = av_get_packet(pb, pkt, frame_size);
    if (result != frame_size)
        return result;

    /* Contrary to normal WMV2 video, the bit stream in XMV's
     * WMV2 is little-endian.
     * TODO: This manual swap is of course suboptimal.
     */
    for (data = pkt->data, end = pkt->data + frame_size; data < end; data += 4)
        AV_WB32(data, AV_RL32(data));

    pkt->stream_index = video->stream_index;

    /* Calculate the PTS */

    video->last_pts = frame_timestamp + video->pts;

    pkt->duration = 0;
    pkt->pts      = video->last_pts;
    pkt->dts      = AV_NOPTS_VALUE;

    video->pts += frame_timestamp;

    /* Keyframe? */
    pkt->flags = (pkt->data[0] & 0x80) ? 0 : AV_PKT_FLAG_KEY;

    /* Advance offset */
    video->data_size   -= frame_size + 4;
    video->data_offset += frame_size + 4;

    return 0;
}

static int xmv_read_packet(AVFormatContext *s,
                           AVPacket *pkt)
{
    XMVDemuxContext *xmv = s->priv_data;
    int result;

    if (xmv->video.current_frame == xmv->video.frame_count) {
        /* No frames left in this packet, so we fetch a new one */

        result = xmv_fetch_new_packet(s);
        if (result)
            return result;
    }

    if (xmv->current_stream == 0) {
        /* Fetch a video frame */

        result = xmv_fetch_video_packet(s, pkt);
        if (result)
            return result;

    } else {
        /* Fetch an audio frame */

        result = xmv_fetch_audio_packet(s, pkt, xmv->current_stream - 1);
        if (result)
            return result;
    }

    /* Increase our counters */
    if (++xmv->current_stream >= xmv->stream_count) {
        xmv->current_stream       = 0;
        xmv->video.current_frame += 1;
    }

    return 0;
}

<<<<<<< HEAD
static int xmv_read_close(AVFormatContext *s)
{
    XMVDemuxContext *xmv = s->priv_data;

    av_free(xmv->audio);

    return 0;
}

=======
>>>>>>> 43c0a872
AVInputFormat ff_xmv_demuxer = {
    .name           = "xmv",
    .long_name      = NULL_IF_CONFIG_SMALL("Microsoft XMV"),
    .priv_data_size = sizeof(XMVDemuxContext),
    .read_probe     = xmv_probe,
    .read_header    = xmv_read_header,
    .read_packet    = xmv_read_packet,
    .read_close     = xmv_read_close,
};<|MERGE_RESOLUTION|>--- conflicted
+++ resolved
@@ -128,7 +128,6 @@
     XMVDemuxContext *xmv = s->priv_data;
 
     av_free(xmv->audio);
-    av_free(xmv->audio_tracks);
 
     return 0;
 }
@@ -216,7 +215,7 @@
             av_log(s, AV_LOG_WARNING, "Unsupported 5.1 ADPCM audio stream "
                                       "(0x%04X)\n", packet->flags);
 
-        if (!track->channels || !track->sample_rate) {
+        if (!packet->channels || !packet->sample_rate) {
             av_log(s, AV_LOG_ERROR, "Invalid parameters for audio track %d.\n",
                    audio_track);
             ret = AVERROR_INVALIDDATA;
@@ -564,18 +563,6 @@
     return 0;
 }
 
-<<<<<<< HEAD
-static int xmv_read_close(AVFormatContext *s)
-{
-    XMVDemuxContext *xmv = s->priv_data;
-
-    av_free(xmv->audio);
-
-    return 0;
-}
-
-=======
->>>>>>> 43c0a872
 AVInputFormat ff_xmv_demuxer = {
     .name           = "xmv",
     .long_name      = NULL_IF_CONFIG_SMALL("Microsoft XMV"),
