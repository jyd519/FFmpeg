--- conflicted
+++ resolved
@@ -29,18 +29,6 @@
 #include "libavutil/rational.h"
 #include "libavcodec/avcodec.h"
 
-<<<<<<< HEAD
-#define LIBAVFILTER_VERSION_MAJOR  2
-#define LIBAVFILTER_VERSION_MINOR 58
-#define LIBAVFILTER_VERSION_MICRO 101
-
-#define LIBAVFILTER_VERSION_INT AV_VERSION_INT(LIBAVFILTER_VERSION_MAJOR, \
-                                               LIBAVFILTER_VERSION_MINOR, \
-                                               LIBAVFILTER_VERSION_MICRO)
-#define LIBAVFILTER_VERSION     AV_VERSION(LIBAVFILTER_VERSION_MAJOR,   \
-                                           LIBAVFILTER_VERSION_MINOR,   \
-                                           LIBAVFILTER_VERSION_MICRO)
-#define LIBAVFILTER_BUILD       LIBAVFILTER_VERSION_INT
 
 #ifndef FF_API_OLD_VSINK_API
 #define FF_API_OLD_VSINK_API        (LIBAVFILTER_VERSION_MAJOR < 3)
@@ -49,8 +37,6 @@
 #define FF_API_OLD_ALL_FORMATS_API (LIBAVFILTER_VERSION_MAJOR < 3)
 #endif
 
-=======
->>>>>>> 4df30f71
 #include <stddef.h>
 
 #include "libavfilter/version.h"
