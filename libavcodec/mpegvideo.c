--- conflicted
+++ resolved
@@ -382,7 +382,7 @@
     if (pic->qscale_table_buf)
         if (   pic->alloc_mb_width  != s->mb_width
             || pic->alloc_mb_height != s->mb_height)
-            free_picture_tables(pic);
+            ff_free_picture_tables(pic);
 
     if (shared) {
         av_assert0(pic->f.data[0]);
@@ -1244,24 +1244,6 @@
     av_freep(&s->bitstream_buffer);
     s->allocated_bitstream_buffer_size = 0;
 
-<<<<<<< HEAD
-    av_freep(&s->avctx->stats_out);
-    av_freep(&s->ac_stats);
-
-    if(s->q_chroma_intra_matrix   != s->q_intra_matrix  ) av_freep(&s->q_chroma_intra_matrix);
-    if(s->q_chroma_intra_matrix16 != s->q_intra_matrix16) av_freep(&s->q_chroma_intra_matrix16);
-    s->q_chroma_intra_matrix=   NULL;
-    s->q_chroma_intra_matrix16= NULL;
-    av_freep(&s->q_intra_matrix);
-    av_freep(&s->q_inter_matrix);
-    av_freep(&s->q_intra_matrix16);
-    av_freep(&s->q_inter_matrix16);
-    av_freep(&s->input_picture);
-    av_freep(&s->reordered_input_picture);
-    av_freep(&s->dct_offset);
-
-=======
->>>>>>> 0b0a7a75
     if (s->picture) {
         for (i = 0; i < MAX_PICTURE_COUNT; i++) {
             ff_free_picture_tables(&s->picture[i]);
