--- conflicted
+++ resolved
@@ -20,12 +20,9 @@
  * Foundation, Inc., 51 Franklin Street, Fifth Floor, Boston, MA 02110-1301 USA
  */
 
-<<<<<<< HEAD
 #include "libavutil/avassert.h"
 
-=======
 #include "dxva2_internal.h"
->>>>>>> 8f144d9e
 #include "h264dec.h"
 #include "h264data.h"
 #include "h264_ps.h"
