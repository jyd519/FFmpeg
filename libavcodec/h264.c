/*
 * H.26L/H.264/AVC/JVT/14496-10/... decoder
 * Copyright (c) 2003 Michael Niedermayer <michaelni@gmx.at>
 *
 * This file is part of FFmpeg.
 *
 * FFmpeg is free software; you can redistribute it and/or
 * modify it under the terms of the GNU Lesser General Public
 * License as published by the Free Software Foundation; either
 * version 2.1 of the License, or (at your option) any later version.
 *
 * FFmpeg is distributed in the hope that it will be useful,
 * but WITHOUT ANY WARRANTY; without even the implied warranty of
 * MERCHANTABILITY or FITNESS FOR A PARTICULAR PURPOSE.  See the GNU
 * Lesser General Public License for more details.
 *
 * You should have received a copy of the GNU Lesser General Public
 * License along with FFmpeg; if not, write to the Free Software
 * Foundation, Inc., 51 Franklin Street, Fifth Floor, Boston, MA 02110-1301 USA
 */

/**
 * @file
 * H.264 / AVC / MPEG4 part10 codec.
 * @author Michael Niedermayer <michaelni@gmx.at>
 */

#define UNCHECKED_BITSTREAM_READER 1

#include "libavutil/imgutils.h"
#include "libavutil/opt.h"
#include "internal.h"
#include "dsputil.h"
#include "avcodec.h"
#include "mpegvideo.h"
#include "h264.h"
#include "h264data.h"
#include "h264_mvpred.h"
#include "golomb.h"
#include "mathops.h"
#include "rectangle.h"
#include "thread.h"
#include "vdpau_internal.h"
#include "libavutil/avassert.h"

#include "cabac.h"

//#undef NDEBUG
#include <assert.h>

static const uint8_t rem6[QP_MAX_NUM+1]={
0, 1, 2, 3, 4, 5, 0, 1, 2, 3, 4, 5, 0, 1, 2, 3, 4, 5, 0, 1, 2, 3, 4, 5, 0, 1, 2, 3, 4, 5, 0, 1, 2, 3, 4, 5, 0, 1, 2, 3, 4, 5, 0, 1, 2, 3, 4, 5, 0, 1, 2, 3, 4, 5, 0, 1, 2, 3, 4, 5, 0, 1, 2, 3,
};

static const uint8_t div6[QP_MAX_NUM+1]={
0, 0, 0, 0, 0, 0, 1, 1, 1, 1, 1, 1, 2, 2, 2, 2, 2, 2, 3, 3, 3, 3, 3, 3, 4, 4, 4, 4, 4, 4, 5, 5, 5, 5, 5, 5, 6, 6, 6, 6, 6, 6, 7, 7, 7, 7, 7, 7, 8, 8, 8, 8, 8, 8, 9, 9, 9, 9, 9, 9,10,10,10,10,
};

static const enum PixelFormat hwaccel_pixfmt_list_h264_jpeg_420[] = {
    PIX_FMT_DXVA2_VLD,
    PIX_FMT_VAAPI_VLD,
    PIX_FMT_VDA_VLD,
    PIX_FMT_YUVJ420P,
    PIX_FMT_NONE
};

/**
 * Check if the top & left blocks are available if needed and
 * change the dc mode so it only uses the available blocks.
 */
int ff_h264_check_intra4x4_pred_mode(H264Context *h){
    MpegEncContext * const s = &h->s;
    static const int8_t top [12]= {-1, 0,LEFT_DC_PRED,-1,-1,-1,-1,-1, 0};
    static const int8_t left[12]= { 0,-1, TOP_DC_PRED, 0,-1,-1,-1, 0,-1,DC_128_PRED};
    int i;

    if(!(h->top_samples_available&0x8000)){
        for(i=0; i<4; i++){
            int status= top[ h->intra4x4_pred_mode_cache[scan8[0] + i] ];
            if(status<0){
                av_log(h->s.avctx, AV_LOG_ERROR, "top block unavailable for requested intra4x4 mode %d at %d %d\n", status, s->mb_x, s->mb_y);
                return -1;
            } else if(status){
                h->intra4x4_pred_mode_cache[scan8[0] + i]= status;
            }
        }
    }

    if((h->left_samples_available&0x8888)!=0x8888){
        static const int mask[4]={0x8000,0x2000,0x80,0x20};
        for(i=0; i<4; i++){
            if(!(h->left_samples_available&mask[i])){
                int status= left[ h->intra4x4_pred_mode_cache[scan8[0] + 8*i] ];
                if(status<0){
                    av_log(h->s.avctx, AV_LOG_ERROR, "left block unavailable for requested intra4x4 mode %d at %d %d\n", status, s->mb_x, s->mb_y);
                    return -1;
                } else if(status){
                    h->intra4x4_pred_mode_cache[scan8[0] + 8*i]= status;
                }
            }
        }
    }

    return 0;
} //FIXME cleanup like check_intra_pred_mode

static int check_intra_pred_mode(H264Context *h, int mode, int is_chroma){
    MpegEncContext * const s = &h->s;
    static const int8_t top [7]= {LEFT_DC_PRED8x8, 1,-1,-1};
    static const int8_t left[7]= { TOP_DC_PRED8x8,-1, 2,-1,DC_128_PRED8x8};

    if(mode > 6U) {
        av_log(h->s.avctx, AV_LOG_ERROR, "out of range intra chroma pred mode at %d %d\n", s->mb_x, s->mb_y);
        return -1;
    }

    if(!(h->top_samples_available&0x8000)){
        mode= top[ mode ];
        if(mode<0){
            av_log(h->s.avctx, AV_LOG_ERROR, "top block unavailable for requested intra mode at %d %d\n", s->mb_x, s->mb_y);
            return -1;
        }
    }

    if((h->left_samples_available&0x8080) != 0x8080){
        mode= left[ mode ];
        if(is_chroma && (h->left_samples_available&0x8080)){ //mad cow disease mode, aka MBAFF + constrained_intra_pred
            mode= ALZHEIMER_DC_L0T_PRED8x8 + (!(h->left_samples_available&0x8000)) + 2*(mode == DC_128_PRED8x8);
        }
        if(mode<0){
            av_log(h->s.avctx, AV_LOG_ERROR, "left block unavailable for requested intra mode at %d %d\n", s->mb_x, s->mb_y);
            return -1;
        }
    }

    return mode;
}

/**
 * checks if the top & left blocks are available if needed & changes the dc mode so it only uses the available blocks.
 */
int ff_h264_check_intra16x16_pred_mode(H264Context *h, int mode)
{
    return check_intra_pred_mode(h, mode, 0);
}

/**
 * checks if the top & left blocks are available if needed & changes the dc mode so it only uses the available blocks.
 */
int ff_h264_check_intra_chroma_pred_mode(H264Context *h, int mode)
{
    return check_intra_pred_mode(h, mode, 1);
}


const uint8_t *ff_h264_decode_nal(H264Context *h, const uint8_t *src, int *dst_length, int *consumed, int length){
    int i, si, di;
    uint8_t *dst;
    int bufidx;

//    src[0]&0x80;                //forbidden bit
    h->nal_ref_idc= src[0]>>5;
    h->nal_unit_type= src[0]&0x1F;

    src++; length--;

#if HAVE_FAST_UNALIGNED
# if HAVE_FAST_64BIT
#   define RS 7
    for(i=0; i+1<length; i+=9){
        if(!((~AV_RN64A(src+i) & (AV_RN64A(src+i) - 0x0100010001000101ULL)) & 0x8000800080008080ULL))
# else
#   define RS 3
    for(i=0; i+1<length; i+=5){
        if(!((~AV_RN32A(src+i) & (AV_RN32A(src+i) - 0x01000101U)) & 0x80008080U))
# endif
            continue;
        if(i>0 && !src[i]) i--;
        while(src[i]) i++;
#else
#   define RS 0
    for(i=0; i+1<length; i+=2){
        if(src[i]) continue;
        if(i>0 && src[i-1]==0) i--;
#endif
        if(i+2<length && src[i+1]==0 && src[i+2]<=3){
            if(src[i+2]!=3){
                /* startcode, so we must be past the end */
                length=i;
            }
            break;
        }
        i-= RS;
    }

    bufidx = h->nal_unit_type == NAL_DPC ? 1 : 0; // use second escape buffer for inter data
    si=h->rbsp_buffer_size[bufidx];
    av_fast_malloc(&h->rbsp_buffer[bufidx], &h->rbsp_buffer_size[bufidx], length+FF_INPUT_BUFFER_PADDING_SIZE+MAX_MBPAIR_SIZE);
    dst= h->rbsp_buffer[bufidx];
    if(si != h->rbsp_buffer_size[bufidx])
        memset(dst + length, 0, FF_INPUT_BUFFER_PADDING_SIZE+MAX_MBPAIR_SIZE);

    if (dst == NULL){
        return NULL;
    }

    if(i>=length-1){ //no escaped 0
        *dst_length= length;
        *consumed= length+1; //+1 for the header
        if(h->s.avctx->flags2 & CODEC_FLAG2_FAST){
            return src;
        }else{
            memcpy(dst, src, length);
            return dst;
        }
    }

//printf("decoding esc\n");
    memcpy(dst, src, i);
    si=di=i;
    while(si+2<length){
        //remove escapes (very rare 1:2^22)
        if(src[si+2]>3){
            dst[di++]= src[si++];
            dst[di++]= src[si++];
        }else if(src[si]==0 && src[si+1]==0){
            if(src[si+2]==3){ //escape
                dst[di++]= 0;
                dst[di++]= 0;
                si+=3;
                continue;
            }else //next start code
                goto nsc;
        }

        dst[di++]= src[si++];
    }
    while(si<length)
        dst[di++]= src[si++];
nsc:

    memset(dst+di, 0, FF_INPUT_BUFFER_PADDING_SIZE);

    *dst_length= di;
    *consumed= si + 1;//+1 for the header
//FIXME store exact number of bits in the getbitcontext (it is needed for decoding)
    return dst;
}

/**
 * Identify the exact end of the bitstream
 * @return the length of the trailing, or 0 if damaged
 */
static int ff_h264_decode_rbsp_trailing(H264Context *h, const uint8_t *src){
    int v= *src;
    int r;

    tprintf(h->s.avctx, "rbsp trailing %X\n", v);

    for(r=1; r<9; r++){
        if(v&1) return r;
        v>>=1;
    }
    return 0;
}

static inline int get_lowest_part_list_y(H264Context *h, Picture *pic, int n, int height,
                                 int y_offset, int list){
    int raw_my= h->mv_cache[list][ scan8[n] ][1];
    int filter_height= (raw_my&3) ? 2 : 0;
    int full_my= (raw_my>>2) + y_offset;
    int top = full_my - filter_height, bottom = full_my + height + filter_height;

    return FFMAX(abs(top), bottom);
}

static inline void get_lowest_part_y(H264Context *h, int refs[2][48], int n, int height,
                               int y_offset, int list0, int list1, int *nrefs){
    MpegEncContext * const s = &h->s;
    int my;

    y_offset += 16*(s->mb_y >> MB_FIELD);

    if(list0){
        int ref_n = h->ref_cache[0][ scan8[n] ];
        Picture *ref= &h->ref_list[0][ref_n];

        // Error resilience puts the current picture in the ref list.
        // Don't try to wait on these as it will cause a deadlock.
        // Fields can wait on each other, though.
        if (ref->f.thread_opaque != s->current_picture.f.thread_opaque ||
           (ref->f.reference & 3) != s->picture_structure) {
            my = get_lowest_part_list_y(h, ref, n, height, y_offset, 0);
            if (refs[0][ref_n] < 0) nrefs[0] += 1;
            refs[0][ref_n] = FFMAX(refs[0][ref_n], my);
        }
    }

    if(list1){
        int ref_n = h->ref_cache[1][ scan8[n] ];
        Picture *ref= &h->ref_list[1][ref_n];

        if (ref->f.thread_opaque != s->current_picture.f.thread_opaque ||
           (ref->f.reference & 3) != s->picture_structure) {
            my = get_lowest_part_list_y(h, ref, n, height, y_offset, 1);
            if (refs[1][ref_n] < 0) nrefs[1] += 1;
            refs[1][ref_n] = FFMAX(refs[1][ref_n], my);
        }
    }
}

/**
 * Wait until all reference frames are available for MC operations.
 *
 * @param h the H264 context
 */
static void await_references(H264Context *h){
    MpegEncContext * const s = &h->s;
    const int mb_xy= h->mb_xy;
    const int mb_type = s->current_picture.f.mb_type[mb_xy];
    int refs[2][48];
    int nrefs[2] = {0};
    int ref, list;

    memset(refs, -1, sizeof(refs));

    if(IS_16X16(mb_type)){
        get_lowest_part_y(h, refs, 0, 16, 0,
                  IS_DIR(mb_type, 0, 0), IS_DIR(mb_type, 0, 1), nrefs);
    }else if(IS_16X8(mb_type)){
        get_lowest_part_y(h, refs, 0, 8, 0,
                  IS_DIR(mb_type, 0, 0), IS_DIR(mb_type, 0, 1), nrefs);
        get_lowest_part_y(h, refs, 8, 8, 8,
                  IS_DIR(mb_type, 1, 0), IS_DIR(mb_type, 1, 1), nrefs);
    }else if(IS_8X16(mb_type)){
        get_lowest_part_y(h, refs, 0, 16, 0,
                  IS_DIR(mb_type, 0, 0), IS_DIR(mb_type, 0, 1), nrefs);
        get_lowest_part_y(h, refs, 4, 16, 0,
                  IS_DIR(mb_type, 1, 0), IS_DIR(mb_type, 1, 1), nrefs);
    }else{
        int i;

        assert(IS_8X8(mb_type));

        for(i=0; i<4; i++){
            const int sub_mb_type= h->sub_mb_type[i];
            const int n= 4*i;
            int y_offset= (i&2)<<2;

            if(IS_SUB_8X8(sub_mb_type)){
                get_lowest_part_y(h, refs, n  , 8, y_offset,
                          IS_DIR(sub_mb_type, 0, 0), IS_DIR(sub_mb_type, 0, 1), nrefs);
            }else if(IS_SUB_8X4(sub_mb_type)){
                get_lowest_part_y(h, refs, n  , 4, y_offset,
                          IS_DIR(sub_mb_type, 0, 0), IS_DIR(sub_mb_type, 0, 1), nrefs);
                get_lowest_part_y(h, refs, n+2, 4, y_offset+4,
                          IS_DIR(sub_mb_type, 0, 0), IS_DIR(sub_mb_type, 0, 1), nrefs);
            }else if(IS_SUB_4X8(sub_mb_type)){
                get_lowest_part_y(h, refs, n  , 8, y_offset,
                          IS_DIR(sub_mb_type, 0, 0), IS_DIR(sub_mb_type, 0, 1), nrefs);
                get_lowest_part_y(h, refs, n+1, 8, y_offset,
                          IS_DIR(sub_mb_type, 0, 0), IS_DIR(sub_mb_type, 0, 1), nrefs);
            }else{
                int j;
                assert(IS_SUB_4X4(sub_mb_type));
                for(j=0; j<4; j++){
                    int sub_y_offset= y_offset + 2*(j&2);
                    get_lowest_part_y(h, refs, n+j, 4, sub_y_offset,
                              IS_DIR(sub_mb_type, 0, 0), IS_DIR(sub_mb_type, 0, 1), nrefs);
                }
            }
        }
    }

    for(list=h->list_count-1; list>=0; list--){
        for(ref=0; ref<48 && nrefs[list]; ref++){
            int row = refs[list][ref];
            if(row >= 0){
                Picture *ref_pic = &h->ref_list[list][ref];
                int ref_field = ref_pic->f.reference - 1;
                int ref_field_picture = ref_pic->field_picture;
                int pic_height = 16*s->mb_height >> ref_field_picture;

                row <<= MB_MBAFF;
                nrefs[list]--;

                if(!FIELD_PICTURE && ref_field_picture){ // frame referencing two fields
                    ff_thread_await_progress((AVFrame*)ref_pic, FFMIN((row >> 1) - !(row&1), pic_height-1), 1);
                    ff_thread_await_progress((AVFrame*)ref_pic, FFMIN((row >> 1)           , pic_height-1), 0);
                }else if(FIELD_PICTURE && !ref_field_picture){ // field referencing one field of a frame
                    ff_thread_await_progress((AVFrame*)ref_pic, FFMIN(row*2 + ref_field    , pic_height-1), 0);
                }else if(FIELD_PICTURE){
                    ff_thread_await_progress((AVFrame*)ref_pic, FFMIN(row, pic_height-1), ref_field);
                }else{
                    ff_thread_await_progress((AVFrame*)ref_pic, FFMIN(row, pic_height-1), 0);
                }
            }
        }
    }
}

#if 0
/**
 * DCT transforms the 16 dc values.
 * @param qp quantization parameter ??? FIXME
 */
static void h264_luma_dc_dct_c(DCTELEM *block/*, int qp*/){
//    const int qmul= dequant_coeff[qp][0];
    int i;
    int temp[16]; //FIXME check if this is a good idea
    static const int x_offset[4]={0, 1*stride, 4* stride,  5*stride};
    static const int y_offset[4]={0, 2*stride, 8* stride, 10*stride};

    for(i=0; i<4; i++){
        const int offset= y_offset[i];
        const int z0= block[offset+stride*0] + block[offset+stride*4];
        const int z1= block[offset+stride*0] - block[offset+stride*4];
        const int z2= block[offset+stride*1] - block[offset+stride*5];
        const int z3= block[offset+stride*1] + block[offset+stride*5];

        temp[4*i+0]= z0+z3;
        temp[4*i+1]= z1+z2;
        temp[4*i+2]= z1-z2;
        temp[4*i+3]= z0-z3;
    }

    for(i=0; i<4; i++){
        const int offset= x_offset[i];
        const int z0= temp[4*0+i] + temp[4*2+i];
        const int z1= temp[4*0+i] - temp[4*2+i];
        const int z2= temp[4*1+i] - temp[4*3+i];
        const int z3= temp[4*1+i] + temp[4*3+i];

        block[stride*0 +offset]= (z0 + z3)>>1;
        block[stride*2 +offset]= (z1 + z2)>>1;
        block[stride*8 +offset]= (z1 - z2)>>1;
        block[stride*10+offset]= (z0 - z3)>>1;
    }
}
#endif

#undef xStride
#undef stride

#if 0
static void chroma_dc_dct_c(DCTELEM *block){
    const int stride= 16*2;
    const int xStride= 16;
    int a,b,c,d,e;

    a= block[stride*0 + xStride*0];
    b= block[stride*0 + xStride*1];
    c= block[stride*1 + xStride*0];
    d= block[stride*1 + xStride*1];

    e= a-b;
    a= a+b;
    b= c-d;
    c= c+d;

    block[stride*0 + xStride*0]= (a+c);
    block[stride*0 + xStride*1]= (e+b);
    block[stride*1 + xStride*0]= (a-c);
    block[stride*1 + xStride*1]= (e-b);
}
#endif

static av_always_inline void
mc_dir_part(H264Context *h, Picture *pic, int n, int square,
            int height, int delta, int list,
            uint8_t *dest_y, uint8_t *dest_cb, uint8_t *dest_cr,
            int src_x_offset, int src_y_offset,
            qpel_mc_func *qpix_op, h264_chroma_mc_func chroma_op,
            int pixel_shift, int chroma_idc)
{
    MpegEncContext * const s = &h->s;
    const int mx= h->mv_cache[list][ scan8[n] ][0] + src_x_offset*8;
    int my=       h->mv_cache[list][ scan8[n] ][1] + src_y_offset*8;
    const int luma_xy= (mx&3) + ((my&3)<<2);
    int offset = ((mx>>2) << pixel_shift) + (my>>2)*h->mb_linesize;
    uint8_t * src_y = pic->f.data[0] + offset;
    uint8_t * src_cb, * src_cr;
    int extra_width= h->emu_edge_width;
    int extra_height= h->emu_edge_height;
    int emu=0;
    const int full_mx= mx>>2;
    const int full_my= my>>2;
    const int pic_width  = 16*s->mb_width;
    const int pic_height = 16*s->mb_height >> MB_FIELD;
    int ysh;

    if(mx&7) extra_width -= 3;
    if(my&7) extra_height -= 3;

    if(   full_mx < 0-extra_width
       || full_my < 0-extra_height
       || full_mx + 16/*FIXME*/ > pic_width + extra_width
       || full_my + 16/*FIXME*/ > pic_height + extra_height){
        s->dsp.emulated_edge_mc(s->edge_emu_buffer, src_y - (2 << pixel_shift) - 2*h->mb_linesize, h->mb_linesize,
                                16+5, 16+5/*FIXME*/, full_mx-2, full_my-2, pic_width, pic_height);
            src_y= s->edge_emu_buffer + (2 << pixel_shift) + 2*h->mb_linesize;
        emu=1;
    }

    qpix_op[luma_xy](dest_y, src_y, h->mb_linesize); //FIXME try variable height perhaps?
    if(!square){
        qpix_op[luma_xy](dest_y + delta, src_y + delta, h->mb_linesize);
    }

    if(CONFIG_GRAY && s->flags&CODEC_FLAG_GRAY) return;

    if(chroma_idc == 3 /* yuv444 */){
        src_cb = pic->f.data[1] + offset;
        if(emu){
            s->dsp.emulated_edge_mc(s->edge_emu_buffer, src_cb - (2 << pixel_shift) - 2*h->mb_linesize, h->mb_linesize,
                                    16+5, 16+5/*FIXME*/, full_mx-2, full_my-2, pic_width, pic_height);
            src_cb= s->edge_emu_buffer + (2 << pixel_shift) + 2*h->mb_linesize;
        }
        qpix_op[luma_xy](dest_cb, src_cb, h->mb_linesize); //FIXME try variable height perhaps?
        if(!square){
            qpix_op[luma_xy](dest_cb + delta, src_cb + delta, h->mb_linesize);
        }

        src_cr = pic->f.data[2] + offset;
        if(emu){
            s->dsp.emulated_edge_mc(s->edge_emu_buffer, src_cr - (2 << pixel_shift) - 2*h->mb_linesize, h->mb_linesize,
                                    16+5, 16+5/*FIXME*/, full_mx-2, full_my-2, pic_width, pic_height);
            src_cr= s->edge_emu_buffer + (2 << pixel_shift) + 2*h->mb_linesize;
        }
        qpix_op[luma_xy](dest_cr, src_cr, h->mb_linesize); //FIXME try variable height perhaps?
        if(!square){
            qpix_op[luma_xy](dest_cr + delta, src_cr + delta, h->mb_linesize);
        }
        return;
    }

    ysh = 3 - (chroma_idc == 2 /* yuv422 */);
    if(chroma_idc == 1 /* yuv420 */ && MB_FIELD){
        // chroma offset when predicting from a field of opposite parity
        my += 2 * ((s->mb_y & 1) - (pic->f.reference - 1));
        emu |= (my>>3) < 0 || (my>>3) + 8 >= (pic_height>>1);
    }

    src_cb = pic->f.data[1] + ((mx >> 3) << pixel_shift) + (my >> ysh) * h->mb_uvlinesize;
    src_cr = pic->f.data[2] + ((mx >> 3) << pixel_shift) + (my >> ysh) * h->mb_uvlinesize;

    if(emu){
        s->dsp.emulated_edge_mc(s->edge_emu_buffer, src_cb, h->mb_uvlinesize,
                                9, 8 * chroma_idc + 1, (mx >> 3), (my >> ysh),
                                pic_width >> 1, pic_height >> (chroma_idc == 1 /* yuv420 */));
            src_cb= s->edge_emu_buffer;
    }
    chroma_op(dest_cb, src_cb, h->mb_uvlinesize, height >> (chroma_idc == 1 /* yuv420 */),
              mx&7, (my << (chroma_idc == 2 /* yuv422 */)) &7);

    if(emu){
        s->dsp.emulated_edge_mc(s->edge_emu_buffer, src_cr, h->mb_uvlinesize,
                                9, 8 * chroma_idc + 1, (mx >> 3), (my >> ysh),
                                pic_width >> 1, pic_height >> (chroma_idc == 1 /* yuv420 */));
            src_cr= s->edge_emu_buffer;
    }
    chroma_op(dest_cr, src_cr, h->mb_uvlinesize, height >> (chroma_idc == 1 /* yuv420 */),
              mx&7, (my << (chroma_idc == 2 /* yuv422 */)) &7);
}

static av_always_inline void
mc_part_std(H264Context *h, int n, int square, int height, int delta,
            uint8_t *dest_y, uint8_t *dest_cb, uint8_t *dest_cr,
            int x_offset, int y_offset,
            qpel_mc_func *qpix_put, h264_chroma_mc_func chroma_put,
            qpel_mc_func *qpix_avg, h264_chroma_mc_func chroma_avg,
            int list0, int list1, int pixel_shift, int chroma_idc)
{
    MpegEncContext * const s = &h->s;
    qpel_mc_func *qpix_op=  qpix_put;
    h264_chroma_mc_func chroma_op= chroma_put;

    dest_y  += (2*x_offset << pixel_shift) + 2*y_offset*h->mb_linesize;
    if (chroma_idc == 3 /* yuv444 */) {
        dest_cb += (2*x_offset << pixel_shift) + 2*y_offset*h->mb_linesize;
        dest_cr += (2*x_offset << pixel_shift) + 2*y_offset*h->mb_linesize;
    } else if (chroma_idc == 2 /* yuv422 */) {
        dest_cb += (  x_offset << pixel_shift) + 2*y_offset*h->mb_uvlinesize;
        dest_cr += (  x_offset << pixel_shift) + 2*y_offset*h->mb_uvlinesize;
    } else /* yuv420 */ {
        dest_cb += (  x_offset << pixel_shift) +   y_offset*h->mb_uvlinesize;
        dest_cr += (  x_offset << pixel_shift) +   y_offset*h->mb_uvlinesize;
    }
    x_offset += 8*s->mb_x;
    y_offset += 8*(s->mb_y >> MB_FIELD);

    if(list0){
        Picture *ref= &h->ref_list[0][ h->ref_cache[0][ scan8[n] ] ];
        mc_dir_part(h, ref, n, square, height, delta, 0,
                           dest_y, dest_cb, dest_cr, x_offset, y_offset,
                           qpix_op, chroma_op, pixel_shift, chroma_idc);

        qpix_op=  qpix_avg;
        chroma_op= chroma_avg;
    }

    if(list1){
        Picture *ref= &h->ref_list[1][ h->ref_cache[1][ scan8[n] ] ];
        mc_dir_part(h, ref, n, square, height, delta, 1,
                           dest_y, dest_cb, dest_cr, x_offset, y_offset,
                           qpix_op, chroma_op, pixel_shift, chroma_idc);
    }
}

static av_always_inline void
mc_part_weighted(H264Context *h, int n, int square, int height, int delta,
                 uint8_t *dest_y, uint8_t *dest_cb, uint8_t *dest_cr,
                 int x_offset, int y_offset,
                 qpel_mc_func *qpix_put, h264_chroma_mc_func chroma_put,
                 h264_weight_func luma_weight_op, h264_weight_func chroma_weight_op,
                 h264_biweight_func luma_weight_avg, h264_biweight_func chroma_weight_avg,
                 int list0, int list1, int pixel_shift, int chroma_idc){
    MpegEncContext * const s = &h->s;
    int chroma_height;

    dest_y += (2*x_offset << pixel_shift) + 2*y_offset*h->mb_linesize;
    if (chroma_idc == 3 /* yuv444 */) {
        chroma_height = height;
        chroma_weight_avg = luma_weight_avg;
        chroma_weight_op = luma_weight_op;
        dest_cb += (2*x_offset << pixel_shift) + 2*y_offset*h->mb_linesize;
        dest_cr += (2*x_offset << pixel_shift) + 2*y_offset*h->mb_linesize;
    } else if (chroma_idc == 2 /* yuv422 */) {
        chroma_height = height;
        dest_cb += (  x_offset << pixel_shift) + 2*y_offset*h->mb_uvlinesize;
        dest_cr += (  x_offset << pixel_shift) + 2*y_offset*h->mb_uvlinesize;
    } else /* yuv420 */ {
        chroma_height = height >> 1;
        dest_cb += (  x_offset << pixel_shift) +   y_offset*h->mb_uvlinesize;
        dest_cr += (  x_offset << pixel_shift) +   y_offset*h->mb_uvlinesize;
    }
    x_offset += 8*s->mb_x;
    y_offset += 8*(s->mb_y >> MB_FIELD);

    if(list0 && list1){
        /* don't optimize for luma-only case, since B-frames usually
         * use implicit weights => chroma too. */
        uint8_t *tmp_cb = s->obmc_scratchpad;
        uint8_t *tmp_cr = s->obmc_scratchpad + (16 << pixel_shift);
        uint8_t *tmp_y  = s->obmc_scratchpad + 16*h->mb_uvlinesize;
        int refn0 = h->ref_cache[0][ scan8[n] ];
        int refn1 = h->ref_cache[1][ scan8[n] ];

        mc_dir_part(h, &h->ref_list[0][refn0], n, square, height, delta, 0,
                    dest_y, dest_cb, dest_cr,
                    x_offset, y_offset, qpix_put, chroma_put,
                    pixel_shift, chroma_idc);
        mc_dir_part(h, &h->ref_list[1][refn1], n, square, height, delta, 1,
                    tmp_y, tmp_cb, tmp_cr,
                    x_offset, y_offset, qpix_put, chroma_put,
                    pixel_shift, chroma_idc);

        if(h->use_weight == 2){
            int weight0 = h->implicit_weight[refn0][refn1][s->mb_y&1];
            int weight1 = 64 - weight0;
            luma_weight_avg(  dest_y,  tmp_y,  h->  mb_linesize,
                              height,        5, weight0, weight1, 0);
            chroma_weight_avg(dest_cb, tmp_cb, h->mb_uvlinesize,
                              chroma_height, 5, weight0, weight1, 0);
            chroma_weight_avg(dest_cr, tmp_cr, h->mb_uvlinesize,
                              chroma_height, 5, weight0, weight1, 0);
        }else{
            luma_weight_avg(dest_y, tmp_y, h->mb_linesize, height, h->luma_log2_weight_denom,
                            h->luma_weight[refn0][0][0] , h->luma_weight[refn1][1][0],
                            h->luma_weight[refn0][0][1] + h->luma_weight[refn1][1][1]);
            chroma_weight_avg(dest_cb, tmp_cb, h->mb_uvlinesize, chroma_height, h->chroma_log2_weight_denom,
                            h->chroma_weight[refn0][0][0][0] , h->chroma_weight[refn1][1][0][0],
                            h->chroma_weight[refn0][0][0][1] + h->chroma_weight[refn1][1][0][1]);
            chroma_weight_avg(dest_cr, tmp_cr, h->mb_uvlinesize, chroma_height, h->chroma_log2_weight_denom,
                            h->chroma_weight[refn0][0][1][0] , h->chroma_weight[refn1][1][1][0],
                            h->chroma_weight[refn0][0][1][1] + h->chroma_weight[refn1][1][1][1]);
        }
    }else{
        int list = list1 ? 1 : 0;
        int refn = h->ref_cache[list][ scan8[n] ];
        Picture *ref= &h->ref_list[list][refn];
        mc_dir_part(h, ref, n, square, height, delta, list,
                    dest_y, dest_cb, dest_cr, x_offset, y_offset,
                    qpix_put, chroma_put, pixel_shift, chroma_idc);

        luma_weight_op(dest_y, h->mb_linesize, height, h->luma_log2_weight_denom,
                       h->luma_weight[refn][list][0], h->luma_weight[refn][list][1]);
        if(h->use_weight_chroma){
            chroma_weight_op(dest_cb, h->mb_uvlinesize, chroma_height, h->chroma_log2_weight_denom,
                             h->chroma_weight[refn][list][0][0], h->chroma_weight[refn][list][0][1]);
            chroma_weight_op(dest_cr, h->mb_uvlinesize, chroma_height, h->chroma_log2_weight_denom,
                             h->chroma_weight[refn][list][1][0], h->chroma_weight[refn][list][1][1]);
        }
    }
}

static av_always_inline void
mc_part(H264Context *h, int n, int square, int height, int delta,
        uint8_t *dest_y, uint8_t *dest_cb, uint8_t *dest_cr,
        int x_offset, int y_offset,
        qpel_mc_func *qpix_put, h264_chroma_mc_func chroma_put,
        qpel_mc_func *qpix_avg, h264_chroma_mc_func chroma_avg,
        h264_weight_func *weight_op, h264_biweight_func *weight_avg,
        int list0, int list1, int pixel_shift, int chroma_idc)
{
    if((h->use_weight==2 && list0 && list1
        && (h->implicit_weight[ h->ref_cache[0][scan8[n]] ][ h->ref_cache[1][scan8[n]] ][h->s.mb_y&1] != 32))
       || h->use_weight==1)
        mc_part_weighted(h, n, square, height, delta, dest_y, dest_cb, dest_cr,
                         x_offset, y_offset, qpix_put, chroma_put,
                         weight_op[0], weight_op[1], weight_avg[0],
                         weight_avg[1], list0, list1, pixel_shift, chroma_idc);
    else
        mc_part_std(h, n, square, height, delta, dest_y, dest_cb, dest_cr,
                    x_offset, y_offset, qpix_put, chroma_put, qpix_avg,
                    chroma_avg, list0, list1, pixel_shift, chroma_idc);
}

static av_always_inline void
prefetch_motion(H264Context *h, int list, int pixel_shift, int chroma_idc)
{
    /* fetch pixels for estimated mv 4 macroblocks ahead
     * optimized for 64byte cache lines */
    MpegEncContext * const s = &h->s;
    const int refn = h->ref_cache[list][scan8[0]];
    if(refn >= 0){
        const int mx= (h->mv_cache[list][scan8[0]][0]>>2) + 16*s->mb_x + 8;
        const int my= (h->mv_cache[list][scan8[0]][1]>>2) + 16*s->mb_y;
        uint8_t **src = h->ref_list[list][refn].f.data;
        int off= (mx << pixel_shift) + (my + (s->mb_x&3)*4)*h->mb_linesize + (64 << pixel_shift);
        s->dsp.prefetch(src[0]+off, s->linesize, 4);
        if (chroma_idc == 3 /* yuv444 */) {
            s->dsp.prefetch(src[1]+off, s->linesize, 4);
            s->dsp.prefetch(src[2]+off, s->linesize, 4);
        }else{
            off= (((mx>>1)+64)<<pixel_shift) + ((my>>1) + (s->mb_x&7))*s->uvlinesize;
            s->dsp.prefetch(src[1]+off, src[2]-src[1], 2);
        }
    }
}

static av_always_inline void hl_motion(H264Context *h, uint8_t *dest_y, uint8_t *dest_cb, uint8_t *dest_cr,
                      qpel_mc_func (*qpix_put)[16], h264_chroma_mc_func (*chroma_put),
                      qpel_mc_func (*qpix_avg)[16], h264_chroma_mc_func (*chroma_avg),
                      h264_weight_func *weight_op, h264_biweight_func *weight_avg,
                      int pixel_shift, int chroma_idc)
{
    MpegEncContext * const s = &h->s;
    const int mb_xy= h->mb_xy;
    const int mb_type = s->current_picture.f.mb_type[mb_xy];

    assert(IS_INTER(mb_type));

    if(HAVE_THREADS && (s->avctx->active_thread_type & FF_THREAD_FRAME))
        await_references(h);
    prefetch_motion(h, 0, pixel_shift, chroma_idc);

    if(IS_16X16(mb_type)){
        mc_part(h, 0, 1, 16, 0, dest_y, dest_cb, dest_cr, 0, 0,
                qpix_put[0], chroma_put[0], qpix_avg[0], chroma_avg[0],
                weight_op, weight_avg,
                IS_DIR(mb_type, 0, 0), IS_DIR(mb_type, 0, 1),
                pixel_shift, chroma_idc);
    }else if(IS_16X8(mb_type)){
        mc_part(h, 0, 0, 8, 8 << pixel_shift, dest_y, dest_cb, dest_cr, 0, 0,
                qpix_put[1], chroma_put[0], qpix_avg[1], chroma_avg[0],
                weight_op, weight_avg,
                IS_DIR(mb_type, 0, 0), IS_DIR(mb_type, 0, 1),
                pixel_shift, chroma_idc);
        mc_part(h, 8, 0, 8, 8 << pixel_shift, dest_y, dest_cb, dest_cr, 0, 4,
                qpix_put[1], chroma_put[0], qpix_avg[1], chroma_avg[0],
                weight_op, weight_avg,
                IS_DIR(mb_type, 1, 0), IS_DIR(mb_type, 1, 1),
                pixel_shift, chroma_idc);
    }else if(IS_8X16(mb_type)){
        mc_part(h, 0, 0, 16, 8*h->mb_linesize, dest_y, dest_cb, dest_cr, 0, 0,
                qpix_put[1], chroma_put[1], qpix_avg[1], chroma_avg[1],
                &weight_op[1], &weight_avg[1],
                IS_DIR(mb_type, 0, 0), IS_DIR(mb_type, 0, 1),
                pixel_shift, chroma_idc);
        mc_part(h, 4, 0, 16, 8*h->mb_linesize, dest_y, dest_cb, dest_cr, 4, 0,
                qpix_put[1], chroma_put[1], qpix_avg[1], chroma_avg[1],
                &weight_op[1], &weight_avg[1],
                IS_DIR(mb_type, 1, 0), IS_DIR(mb_type, 1, 1),
                pixel_shift, chroma_idc);
    }else{
        int i;

        assert(IS_8X8(mb_type));

        for(i=0; i<4; i++){
            const int sub_mb_type= h->sub_mb_type[i];
            const int n= 4*i;
            int x_offset= (i&1)<<2;
            int y_offset= (i&2)<<1;

            if(IS_SUB_8X8(sub_mb_type)){
                mc_part(h, n, 1, 8, 0, dest_y, dest_cb, dest_cr, x_offset, y_offset,
                    qpix_put[1], chroma_put[1], qpix_avg[1], chroma_avg[1],
                    &weight_op[1], &weight_avg[1],
                    IS_DIR(sub_mb_type, 0, 0), IS_DIR(sub_mb_type, 0, 1),
                    pixel_shift, chroma_idc);
            }else if(IS_SUB_8X4(sub_mb_type)){
                mc_part(h, n  , 0, 4, 4 << pixel_shift, dest_y, dest_cb, dest_cr, x_offset, y_offset,
                    qpix_put[2], chroma_put[1], qpix_avg[2], chroma_avg[1],
                    &weight_op[1], &weight_avg[1],
                    IS_DIR(sub_mb_type, 0, 0), IS_DIR(sub_mb_type, 0, 1),
                    pixel_shift, chroma_idc);
                mc_part(h, n+2, 0, 4, 4 << pixel_shift, dest_y, dest_cb, dest_cr, x_offset, y_offset+2,
                    qpix_put[2], chroma_put[1], qpix_avg[2], chroma_avg[1],
                    &weight_op[1], &weight_avg[1],
                    IS_DIR(sub_mb_type, 0, 0), IS_DIR(sub_mb_type, 0, 1),
                    pixel_shift, chroma_idc);
            }else if(IS_SUB_4X8(sub_mb_type)){
                mc_part(h, n  , 0, 8, 4*h->mb_linesize, dest_y, dest_cb, dest_cr, x_offset, y_offset,
                    qpix_put[2], chroma_put[2], qpix_avg[2], chroma_avg[2],
                    &weight_op[2], &weight_avg[2],
                    IS_DIR(sub_mb_type, 0, 0), IS_DIR(sub_mb_type, 0, 1),
                    pixel_shift, chroma_idc);
                mc_part(h, n+1, 0, 8, 4*h->mb_linesize, dest_y, dest_cb, dest_cr, x_offset+2, y_offset,
                    qpix_put[2], chroma_put[2], qpix_avg[2], chroma_avg[2],
                    &weight_op[2], &weight_avg[2],
                    IS_DIR(sub_mb_type, 0, 0), IS_DIR(sub_mb_type, 0, 1),
                    pixel_shift, chroma_idc);
            }else{
                int j;
                assert(IS_SUB_4X4(sub_mb_type));
                for(j=0; j<4; j++){
                    int sub_x_offset= x_offset + 2*(j&1);
                    int sub_y_offset= y_offset +   (j&2);
                    mc_part(h, n+j, 1, 4, 0, dest_y, dest_cb, dest_cr, sub_x_offset, sub_y_offset,
                        qpix_put[2], chroma_put[2], qpix_avg[2], chroma_avg[2],
                        &weight_op[2], &weight_avg[2],
                        IS_DIR(sub_mb_type, 0, 0), IS_DIR(sub_mb_type, 0, 1),
                        pixel_shift, chroma_idc);
                }
            }
        }
    }

    prefetch_motion(h, 1, pixel_shift, chroma_idc);
}

static av_always_inline void
hl_motion_420(H264Context *h, uint8_t *dest_y, uint8_t *dest_cb, uint8_t *dest_cr,
              qpel_mc_func (*qpix_put)[16], h264_chroma_mc_func (*chroma_put),
              qpel_mc_func (*qpix_avg)[16], h264_chroma_mc_func (*chroma_avg),
              h264_weight_func *weight_op, h264_biweight_func *weight_avg,
              int pixel_shift)
{
    hl_motion(h, dest_y, dest_cb, dest_cr, qpix_put, chroma_put,
              qpix_avg, chroma_avg, weight_op, weight_avg, pixel_shift, 1);
}

static av_always_inline void
hl_motion_422(H264Context *h, uint8_t *dest_y, uint8_t *dest_cb, uint8_t *dest_cr,
              qpel_mc_func (*qpix_put)[16], h264_chroma_mc_func (*chroma_put),
              qpel_mc_func (*qpix_avg)[16], h264_chroma_mc_func (*chroma_avg),
              h264_weight_func *weight_op, h264_biweight_func *weight_avg,
              int pixel_shift)
{
    hl_motion(h, dest_y, dest_cb, dest_cr, qpix_put, chroma_put,
              qpix_avg, chroma_avg, weight_op, weight_avg, pixel_shift, 2);
}

static void free_tables(H264Context *h, int free_rbsp){
    int i;
    H264Context *hx;

    av_freep(&h->intra4x4_pred_mode);
    av_freep(&h->chroma_pred_mode_table);
    av_freep(&h->cbp_table);
    av_freep(&h->mvd_table[0]);
    av_freep(&h->mvd_table[1]);
    av_freep(&h->direct_table);
    av_freep(&h->non_zero_count);
    av_freep(&h->slice_table_base);
    h->slice_table= NULL;
    av_freep(&h->list_counts);

    av_freep(&h->mb2b_xy);
    av_freep(&h->mb2br_xy);

    for(i = 0; i < MAX_THREADS; i++) {
        hx = h->thread_context[i];
        if(!hx) continue;
        av_freep(&hx->top_borders[1]);
        av_freep(&hx->top_borders[0]);
        av_freep(&hx->s.obmc_scratchpad);
        if (free_rbsp){
            av_freep(&hx->rbsp_buffer[1]);
            av_freep(&hx->rbsp_buffer[0]);
            hx->rbsp_buffer_size[0] = 0;
            hx->rbsp_buffer_size[1] = 0;
        }
        if (i) av_freep(&h->thread_context[i]);
    }
}

static void init_dequant8_coeff_table(H264Context *h){
    int i,j,q,x;
    const int max_qp = 51 + 6*(h->sps.bit_depth_luma-8);

    for(i=0; i<6; i++ ){
        h->dequant8_coeff[i] = h->dequant8_buffer[i];
        for(j=0; j<i; j++){
            if(!memcmp(h->pps.scaling_matrix8[j], h->pps.scaling_matrix8[i], 64*sizeof(uint8_t))){
                h->dequant8_coeff[i] = h->dequant8_buffer[j];
                break;
            }
        }
        if(j<i)
            continue;

        for(q=0; q<max_qp+1; q++){
            int shift = div6[q];
            int idx = rem6[q];
            for(x=0; x<64; x++)
                h->dequant8_coeff[i][q][(x>>3)|((x&7)<<3)] =
                    ((uint32_t)dequant8_coeff_init[idx][ dequant8_coeff_init_scan[((x>>1)&12) | (x&3)] ] *
                    h->pps.scaling_matrix8[i][x]) << shift;
        }
    }
}

static void init_dequant4_coeff_table(H264Context *h){
    int i,j,q,x;
    const int max_qp = 51 + 6*(h->sps.bit_depth_luma-8);
    for(i=0; i<6; i++ ){
        h->dequant4_coeff[i] = h->dequant4_buffer[i];
        for(j=0; j<i; j++){
            if(!memcmp(h->pps.scaling_matrix4[j], h->pps.scaling_matrix4[i], 16*sizeof(uint8_t))){
                h->dequant4_coeff[i] = h->dequant4_buffer[j];
                break;
            }
        }
        if(j<i)
            continue;

        for(q=0; q<max_qp+1; q++){
            int shift = div6[q] + 2;
            int idx = rem6[q];
            for(x=0; x<16; x++)
                h->dequant4_coeff[i][q][(x>>2)|((x<<2)&0xF)] =
                    ((uint32_t)dequant4_coeff_init[idx][(x&1) + ((x>>2)&1)] *
                    h->pps.scaling_matrix4[i][x]) << shift;
        }
    }
}

static void init_dequant_tables(H264Context *h){
    int i,x;
    init_dequant4_coeff_table(h);
    if(h->pps.transform_8x8_mode)
        init_dequant8_coeff_table(h);
    if(h->sps.transform_bypass){
        for(i=0; i<6; i++)
            for(x=0; x<16; x++)
                h->dequant4_coeff[i][0][x] = 1<<6;
        if(h->pps.transform_8x8_mode)
            for(i=0; i<6; i++)
                for(x=0; x<64; x++)
                    h->dequant8_coeff[i][0][x] = 1<<6;
    }
}


int ff_h264_alloc_tables(H264Context *h){
    MpegEncContext * const s = &h->s;
    const int big_mb_num= s->mb_stride * (s->mb_height+1);
    const int row_mb_num= 2*s->mb_stride*FFMAX(s->avctx->thread_count, 1);
    int x,y;

    FF_ALLOCZ_OR_GOTO(h->s.avctx, h->intra4x4_pred_mode, row_mb_num * 8  * sizeof(uint8_t), fail)

    FF_ALLOCZ_OR_GOTO(h->s.avctx, h->non_zero_count    , big_mb_num * 48 * sizeof(uint8_t), fail)
    FF_ALLOCZ_OR_GOTO(h->s.avctx, h->slice_table_base  , (big_mb_num+s->mb_stride) * sizeof(*h->slice_table_base), fail)
    FF_ALLOCZ_OR_GOTO(h->s.avctx, h->cbp_table, big_mb_num * sizeof(uint16_t), fail)

    FF_ALLOCZ_OR_GOTO(h->s.avctx, h->chroma_pred_mode_table, big_mb_num * sizeof(uint8_t), fail)
    FF_ALLOCZ_OR_GOTO(h->s.avctx, h->mvd_table[0], 16*row_mb_num * sizeof(uint8_t), fail);
    FF_ALLOCZ_OR_GOTO(h->s.avctx, h->mvd_table[1], 16*row_mb_num * sizeof(uint8_t), fail);
    FF_ALLOCZ_OR_GOTO(h->s.avctx, h->direct_table, 4*big_mb_num * sizeof(uint8_t) , fail);
    FF_ALLOCZ_OR_GOTO(h->s.avctx, h->list_counts, big_mb_num * sizeof(uint8_t), fail)

    memset(h->slice_table_base, -1, (big_mb_num+s->mb_stride)  * sizeof(*h->slice_table_base));
    h->slice_table= h->slice_table_base + s->mb_stride*2 + 1;

    FF_ALLOCZ_OR_GOTO(h->s.avctx, h->mb2b_xy  , big_mb_num * sizeof(uint32_t), fail);
    FF_ALLOCZ_OR_GOTO(h->s.avctx, h->mb2br_xy , big_mb_num * sizeof(uint32_t), fail);
    for(y=0; y<s->mb_height; y++){
        for(x=0; x<s->mb_width; x++){
            const int mb_xy= x + y*s->mb_stride;
            const int b_xy = 4*x + 4*y*h->b_stride;

            h->mb2b_xy [mb_xy]= b_xy;
            h->mb2br_xy[mb_xy]= 8*(FMO ? mb_xy : (mb_xy % (2*s->mb_stride)));
        }
    }

    s->obmc_scratchpad = NULL;

    if(!h->dequant4_coeff[0])
        init_dequant_tables(h);

    return 0;
fail:
    free_tables(h, 1);
    return -1;
}

/**
 * Mimic alloc_tables(), but for every context thread.
 */
static void clone_tables(H264Context *dst, H264Context *src, int i){
    MpegEncContext * const s = &src->s;
    dst->intra4x4_pred_mode       = src->intra4x4_pred_mode + i*8*2*s->mb_stride;
    dst->non_zero_count           = src->non_zero_count;
    dst->slice_table              = src->slice_table;
    dst->cbp_table                = src->cbp_table;
    dst->mb2b_xy                  = src->mb2b_xy;
    dst->mb2br_xy                 = src->mb2br_xy;
    dst->chroma_pred_mode_table   = src->chroma_pred_mode_table;
    dst->mvd_table[0]             = src->mvd_table[0] + i*8*2*s->mb_stride;
    dst->mvd_table[1]             = src->mvd_table[1] + i*8*2*s->mb_stride;
    dst->direct_table             = src->direct_table;
    dst->list_counts              = src->list_counts;

    dst->s.obmc_scratchpad = NULL;
    ff_h264_pred_init(&dst->hpc, src->s.codec_id, src->sps.bit_depth_luma, src->sps.chroma_format_idc);
}

/**
 * Init context
 * Allocate buffers which are not shared amongst multiple threads.
 */
static int context_init(H264Context *h){
    FF_ALLOCZ_OR_GOTO(h->s.avctx, h->top_borders[0], h->s.mb_width * 16*3 * sizeof(uint8_t)*2, fail)
    FF_ALLOCZ_OR_GOTO(h->s.avctx, h->top_borders[1], h->s.mb_width * 16*3 * sizeof(uint8_t)*2, fail)

    h->ref_cache[0][scan8[5 ]+1] = h->ref_cache[0][scan8[7 ]+1] = h->ref_cache[0][scan8[13]+1] =
    h->ref_cache[1][scan8[5 ]+1] = h->ref_cache[1][scan8[7 ]+1] = h->ref_cache[1][scan8[13]+1] = PART_NOT_AVAILABLE;

    return 0;
fail:
    return -1; // free_tables will clean up for us
}

static int decode_nal_units(H264Context *h, const uint8_t *buf, int buf_size);

static av_cold void common_init(H264Context *h){
    MpegEncContext * const s = &h->s;

    s->width = s->avctx->width;
    s->height = s->avctx->height;
    s->codec_id= s->avctx->codec->id;

    s->avctx->bits_per_raw_sample = 8;
    h->cur_chroma_format_idc = 1;

    ff_h264dsp_init(&h->h264dsp,
                    s->avctx->bits_per_raw_sample, h->cur_chroma_format_idc);
    ff_h264_pred_init(&h->hpc, s->codec_id,
                      s->avctx->bits_per_raw_sample, h->cur_chroma_format_idc);

    h->dequant_coeff_pps= -1;
    s->unrestricted_mv=1;

    s->dsp.dct_bits = 16;
    dsputil_init(&s->dsp, s->avctx); // needed so that idct permutation is known early

    memset(h->pps.scaling_matrix4, 16, 6*16*sizeof(uint8_t));
    memset(h->pps.scaling_matrix8, 16, 2*64*sizeof(uint8_t));
}

int ff_h264_decode_extradata(H264Context *h, const uint8_t *buf, int size)
{
    AVCodecContext *avctx = h->s.avctx;

    if(!buf || size <= 0)
        return -1;

    if(buf[0] == 1){
        int i, cnt, nalsize;
        const unsigned char *p = buf;

        h->is_avc = 1;

        if(size < 7) {
            av_log(avctx, AV_LOG_ERROR, "avcC too short\n");
            return -1;
        }
        /* sps and pps in the avcC always have length coded with 2 bytes,
           so put a fake nal_length_size = 2 while parsing them */
        h->nal_length_size = 2;
        // Decode sps from avcC
        cnt = *(p+5) & 0x1f; // Number of sps
        p += 6;
        for (i = 0; i < cnt; i++) {
            nalsize = AV_RB16(p) + 2;
            if(nalsize > size - (p-buf))
                return -1;
            if(decode_nal_units(h, p, nalsize) < 0) {
                av_log(avctx, AV_LOG_ERROR, "Decoding sps %d from avcC failed\n", i);
                return -1;
            }
            p += nalsize;
        }
        // Decode pps from avcC
        cnt = *(p++); // Number of pps
        for (i = 0; i < cnt; i++) {
            nalsize = AV_RB16(p) + 2;
            if(nalsize > size - (p-buf))
                return -1;
            if (decode_nal_units(h, p, nalsize) < 0) {
                av_log(avctx, AV_LOG_ERROR, "Decoding pps %d from avcC failed\n", i);
                return -1;
            }
            p += nalsize;
        }
        // Now store right nal length size, that will be use to parse all other nals
        h->nal_length_size = (buf[4] & 0x03) + 1;
    } else {
        h->is_avc = 0;
        if(decode_nal_units(h, buf, size) < 0)
            return -1;
    }
    return 0;
}

av_cold int ff_h264_decode_init(AVCodecContext *avctx){
    H264Context *h= avctx->priv_data;
    MpegEncContext * const s = &h->s;
    int i;

    MPV_decode_defaults(s);

    s->avctx = avctx;
    common_init(h);

    s->out_format = FMT_H264;
    s->workaround_bugs= avctx->workaround_bugs;

    // set defaults
//    s->decode_mb= ff_h263_decode_mb;
    s->quarter_sample = 1;
    if(!avctx->has_b_frames)
    s->low_delay= 1;

    avctx->chroma_sample_location = AVCHROMA_LOC_LEFT;

    ff_h264_decode_init_vlc();

    h->pixel_shift = 0;
    h->sps.bit_depth_luma = avctx->bits_per_raw_sample = 8;

    h->thread_context[0] = h;
    h->outputed_poc = h->next_outputed_poc = INT_MIN;
    for (i = 0; i < MAX_DELAYED_PIC_COUNT; i++)
        h->last_pocs[i] = INT_MIN;
    h->prev_poc_msb= 1<<16;
    h->prev_frame_num= -1;
    h->x264_build = -1;
    ff_h264_reset_sei(h);
    if(avctx->codec_id == CODEC_ID_H264){
        if(avctx->ticks_per_frame == 1){
            s->avctx->time_base.den *=2;
        }
        avctx->ticks_per_frame = 2;
    }

    if(avctx->extradata_size > 0 && avctx->extradata &&
        ff_h264_decode_extradata(h, avctx->extradata, avctx->extradata_size))
        return -1;

    if(h->sps.bitstream_restriction_flag && s->avctx->has_b_frames < h->sps.num_reorder_frames){
        s->avctx->has_b_frames = h->sps.num_reorder_frames;
        s->low_delay = 0;
    }

    return 0;
}

#define IN_RANGE(a, b, size) (((a) >= (b)) && ((a) < ((b)+(size))))
static void copy_picture_range(Picture **to, Picture **from, int count, MpegEncContext *new_base, MpegEncContext *old_base)
{
    int i;

    for (i=0; i<count; i++){
        assert((IN_RANGE(from[i], old_base, sizeof(*old_base)) ||
                IN_RANGE(from[i], old_base->picture, sizeof(Picture) * old_base->picture_count) ||
                !from[i]));
        to[i] = REBASE_PICTURE(from[i], new_base, old_base);
    }
}

static void copy_parameter_set(void **to, void **from, int count, int size)
{
    int i;

    for (i=0; i<count; i++){
        if (to[i] && !from[i]) av_freep(&to[i]);
        else if (from[i] && !to[i]) to[i] = av_malloc(size);

        if (from[i]) memcpy(to[i], from[i], size);
    }
}

static int decode_init_thread_copy(AVCodecContext *avctx){
    H264Context *h= avctx->priv_data;

    if (!avctx->internal->is_copy)
        return 0;
    memset(h->sps_buffers, 0, sizeof(h->sps_buffers));
    memset(h->pps_buffers, 0, sizeof(h->pps_buffers));

    return 0;
}

#define copy_fields(to, from, start_field, end_field) memcpy(&to->start_field, &from->start_field, (char*)&to->end_field - (char*)&to->start_field)
static int decode_update_thread_context(AVCodecContext *dst, const AVCodecContext *src){
    H264Context *h= dst->priv_data, *h1= src->priv_data;
    MpegEncContext * const s = &h->s, * const s1 = &h1->s;
    int inited = s->context_initialized, err;
    int i;

    if(dst == src || !s1->context_initialized) return 0;

    err = ff_mpeg_update_thread_context(dst, src);
    if(err) return err;

    //FIXME handle width/height changing
    if(!inited){
        for(i = 0; i < MAX_SPS_COUNT; i++)
            av_freep(h->sps_buffers + i);

        for(i = 0; i < MAX_PPS_COUNT; i++)
            av_freep(h->pps_buffers + i);

        memcpy(&h->s + 1, &h1->s + 1, sizeof(H264Context) - sizeof(MpegEncContext)); //copy all fields after MpegEnc
        memset(h->sps_buffers, 0, sizeof(h->sps_buffers));
        memset(h->pps_buffers, 0, sizeof(h->pps_buffers));
        if (ff_h264_alloc_tables(h) < 0) {
            av_log(dst, AV_LOG_ERROR, "Could not allocate memory for h264\n");
            return AVERROR(ENOMEM);
        }
        context_init(h);

        for(i=0; i<2; i++){
            h->rbsp_buffer[i] = NULL;
            h->rbsp_buffer_size[i] = 0;
        }

        h->thread_context[0] = h;

        // frame_start may not be called for the next thread (if it's decoding a bottom field)
        // so this has to be allocated here
        h->s.obmc_scratchpad = av_malloc(16*6*s->linesize);

        s->dsp.clear_blocks(h->mb);
        s->dsp.clear_blocks(h->mb+(24*16<<h->pixel_shift));
    }

    //extradata/NAL handling
    h->is_avc          = h1->is_avc;

    //SPS/PPS
    copy_parameter_set((void**)h->sps_buffers, (void**)h1->sps_buffers, MAX_SPS_COUNT, sizeof(SPS));
    h->sps             = h1->sps;
    copy_parameter_set((void**)h->pps_buffers, (void**)h1->pps_buffers, MAX_PPS_COUNT, sizeof(PPS));
    h->pps             = h1->pps;

    //Dequantization matrices
    //FIXME these are big - can they be only copied when PPS changes?
    copy_fields(h, h1, dequant4_buffer, dequant4_coeff);

    for(i=0; i<6; i++)
        h->dequant4_coeff[i] = h->dequant4_buffer[0] + (h1->dequant4_coeff[i] - h1->dequant4_buffer[0]);

    for(i=0; i<6; i++)
        h->dequant8_coeff[i] = h->dequant8_buffer[0] + (h1->dequant8_coeff[i] - h1->dequant8_buffer[0]);

    h->dequant_coeff_pps = h1->dequant_coeff_pps;

    //POC timing
    copy_fields(h, h1, poc_lsb, redundant_pic_count);

    //reference lists
    copy_fields(h, h1, ref_count, list_count);
    copy_fields(h, h1, ref_list,  intra_gb);
    copy_fields(h, h1, short_ref, cabac_init_idc);

    copy_picture_range(h->short_ref,   h1->short_ref,   32, s, s1);
    copy_picture_range(h->long_ref,    h1->long_ref,    32, s, s1);
    copy_picture_range(h->delayed_pic, h1->delayed_pic, MAX_DELAYED_PIC_COUNT+2, s, s1);

    h->last_slice_type = h1->last_slice_type;
    h->sync            = h1->sync;

    if(!s->current_picture_ptr) return 0;

    if(!s->dropable) {
        err = ff_h264_execute_ref_pic_marking(h, h->mmco, h->mmco_index);
        h->prev_poc_msb     = h->poc_msb;
        h->prev_poc_lsb     = h->poc_lsb;
    }
    h->prev_frame_num_offset= h->frame_num_offset;
    h->prev_frame_num       = h->frame_num;
    h->outputed_poc         = h->next_outputed_poc;

    return err;
}

int ff_h264_frame_start(H264Context *h){
    MpegEncContext * const s = &h->s;
    int i;
    const int pixel_shift = h->pixel_shift;

    if(MPV_frame_start(s, s->avctx) < 0)
        return -1;
    ff_er_frame_start(s);
    /*
     * MPV_frame_start uses pict_type to derive key_frame.
     * This is incorrect for H.264; IDR markings must be used.
     * Zero here; IDR markings per slice in frame or fields are ORed in later.
     * See decode_nal_units().
     */
    s->current_picture_ptr->f.key_frame = 0;
    s->current_picture_ptr->sync = 0;
    s->current_picture_ptr->mmco_reset= 0;

    assert(s->linesize && s->uvlinesize);

    for(i=0; i<16; i++){
        h->block_offset[i]= (4*((scan8[i] - scan8[0])&7) << pixel_shift) + 4*s->linesize*((scan8[i] - scan8[0])>>3);
        h->block_offset[48+i]= (4*((scan8[i] - scan8[0])&7) << pixel_shift) + 8*s->linesize*((scan8[i] - scan8[0])>>3);
    }
    for(i=0; i<16; i++){
        h->block_offset[16+i]=
        h->block_offset[32+i]= (4*((scan8[i] - scan8[0])&7) << pixel_shift) + 4*s->uvlinesize*((scan8[i] - scan8[0])>>3);
        h->block_offset[48+16+i]=
        h->block_offset[48+32+i]= (4*((scan8[i] - scan8[0])&7) << pixel_shift) + 8*s->uvlinesize*((scan8[i] - scan8[0])>>3);
    }

    /* can't be in alloc_tables because linesize isn't known there.
     * FIXME: redo bipred weight to not require extra buffer? */
    for(i = 0; i < s->slice_context_count; i++)
        if(h->thread_context[i] && !h->thread_context[i]->s.obmc_scratchpad)
            h->thread_context[i]->s.obmc_scratchpad = av_malloc(16*6*s->linesize);

    /* some macroblocks can be accessed before they're available in case of lost slices, mbaff or threading*/
    memset(h->slice_table, -1, (s->mb_height*s->mb_stride-1) * sizeof(*h->slice_table));

//    s->decode = (s->flags & CODEC_FLAG_PSNR) || !s->encoding || s->current_picture.f.reference /*|| h->contains_intra*/ || 1;

    // We mark the current picture as non-reference after allocating it, so
    // that if we break out due to an error it can be released automatically
    // in the next MPV_frame_start().
    // SVQ3 as well as most other codecs have only last/next/current and thus
    // get released even with set reference, besides SVQ3 and others do not
    // mark frames as reference later "naturally".
    if(s->codec_id != CODEC_ID_SVQ3)
        s->current_picture_ptr->f.reference = 0;

    s->current_picture_ptr->field_poc[0]=
    s->current_picture_ptr->field_poc[1]= INT_MAX;

    h->next_output_pic = NULL;

    assert(s->current_picture_ptr->long_ref==0);

    return 0;
}

/**
  * Run setup operations that must be run after slice header decoding.
  * This includes finding the next displayed frame.
  *
  * @param h h264 master context
  * @param setup_finished enough NALs have been read that we can call
  * ff_thread_finish_setup()
  */
static void decode_postinit(H264Context *h, int setup_finished){
    MpegEncContext * const s = &h->s;
    Picture *out = s->current_picture_ptr;
    Picture *cur = s->current_picture_ptr;
    int i, pics, out_of_order, out_idx;

    s->current_picture_ptr->f.qscale_type = FF_QSCALE_TYPE_H264;
    s->current_picture_ptr->f.pict_type   = s->pict_type;

    if (h->next_output_pic) return;

    if (cur->field_poc[0]==INT_MAX || cur->field_poc[1]==INT_MAX) {
        //FIXME: if we have two PAFF fields in one packet, we can't start the next thread here.
        //If we have one field per packet, we can. The check in decode_nal_units() is not good enough
        //to find this yet, so we assume the worst for now.
        //if (setup_finished)
        //    ff_thread_finish_setup(s->avctx);
        return;
    }

    cur->f.interlaced_frame = 0;
    cur->f.repeat_pict      = 0;

    /* Signal interlacing information externally. */
    /* Prioritize picture timing SEI information over used decoding process if it exists. */

    if(h->sps.pic_struct_present_flag){
        switch (h->sei_pic_struct)
        {
        case SEI_PIC_STRUCT_FRAME:
            break;
        case SEI_PIC_STRUCT_TOP_FIELD:
        case SEI_PIC_STRUCT_BOTTOM_FIELD:
            cur->f.interlaced_frame = 1;
            break;
        case SEI_PIC_STRUCT_TOP_BOTTOM:
        case SEI_PIC_STRUCT_BOTTOM_TOP:
            if (FIELD_OR_MBAFF_PICTURE)
                cur->f.interlaced_frame = 1;
            else
                // try to flag soft telecine progressive
                cur->f.interlaced_frame = h->prev_interlaced_frame;
            break;
        case SEI_PIC_STRUCT_TOP_BOTTOM_TOP:
        case SEI_PIC_STRUCT_BOTTOM_TOP_BOTTOM:
            // Signal the possibility of telecined film externally (pic_struct 5,6)
            // From these hints, let the applications decide if they apply deinterlacing.
            cur->f.repeat_pict = 1;
            break;
        case SEI_PIC_STRUCT_FRAME_DOUBLING:
            // Force progressive here, as doubling interlaced frame is a bad idea.
            cur->f.repeat_pict = 2;
            break;
        case SEI_PIC_STRUCT_FRAME_TRIPLING:
            cur->f.repeat_pict = 4;
            break;
        }

        if ((h->sei_ct_type & 3) && h->sei_pic_struct <= SEI_PIC_STRUCT_BOTTOM_TOP)
            cur->f.interlaced_frame = (h->sei_ct_type & (1 << 1)) != 0;
    }else{
        /* Derive interlacing flag from used decoding process. */
        cur->f.interlaced_frame = FIELD_OR_MBAFF_PICTURE;
    }
    h->prev_interlaced_frame = cur->f.interlaced_frame;

    if (cur->field_poc[0] != cur->field_poc[1]){
        /* Derive top_field_first from field pocs. */
        cur->f.top_field_first = cur->field_poc[0] < cur->field_poc[1];
    }else{
        if (cur->f.interlaced_frame || h->sps.pic_struct_present_flag) {
            /* Use picture timing SEI information. Even if it is a information of a past frame, better than nothing. */
            if(h->sei_pic_struct == SEI_PIC_STRUCT_TOP_BOTTOM
              || h->sei_pic_struct == SEI_PIC_STRUCT_TOP_BOTTOM_TOP)
                cur->f.top_field_first = 1;
            else
                cur->f.top_field_first = 0;
        }else{
            /* Most likely progressive */
            cur->f.top_field_first = 0;
        }
    }

    cur->mmco_reset = h->mmco_reset;
    h->mmco_reset = 0;
    //FIXME do something with unavailable reference frames

    /* Sort B-frames into display order */

    if(h->sps.bitstream_restriction_flag
       && s->avctx->has_b_frames < h->sps.num_reorder_frames){
        s->avctx->has_b_frames = h->sps.num_reorder_frames;
        s->low_delay = 0;
    }

    if(   s->avctx->strict_std_compliance >= FF_COMPLIANCE_STRICT
       && !h->sps.bitstream_restriction_flag){
        s->avctx->has_b_frames = MAX_DELAYED_PIC_COUNT - 1;
        s->low_delay= 0;
    }

    for (i = 0; 1; i++) {
        if(i == MAX_DELAYED_PIC_COUNT || cur->poc < h->last_pocs[i]){
            if(i)
                h->last_pocs[i-1] = cur->poc;
            break;
        } else if(i) {
            h->last_pocs[i-1]= h->last_pocs[i];
        }
    }
    out_of_order = MAX_DELAYED_PIC_COUNT - i;
    if(   cur->f.pict_type == AV_PICTURE_TYPE_B
       || (h->last_pocs[MAX_DELAYED_PIC_COUNT-2] > INT_MIN && h->last_pocs[MAX_DELAYED_PIC_COUNT-1] - h->last_pocs[MAX_DELAYED_PIC_COUNT-2] > 2))
        out_of_order = FFMAX(out_of_order, 1);
    if(s->avctx->has_b_frames < out_of_order && !h->sps.bitstream_restriction_flag){
        av_log(s->avctx, AV_LOG_WARNING, "Increasing reorder buffer to %d\n", out_of_order);
        s->avctx->has_b_frames = out_of_order;
        s->low_delay = 0;
    }

    pics = 0;
    while(h->delayed_pic[pics]) pics++;

    av_assert0(pics <= MAX_DELAYED_PIC_COUNT);

    h->delayed_pic[pics++] = cur;
    if (cur->f.reference == 0)
        cur->f.reference = DELAYED_PIC_REF;

    out = h->delayed_pic[0];
    out_idx = 0;
    for (i = 1; h->delayed_pic[i] && !h->delayed_pic[i]->f.key_frame && !h->delayed_pic[i]->mmco_reset; i++)
        if(h->delayed_pic[i]->poc < out->poc){
            out = h->delayed_pic[i];
            out_idx = i;
        }
    if (s->avctx->has_b_frames == 0 && (h->delayed_pic[0]->f.key_frame || h->delayed_pic[0]->mmco_reset))
        h->next_outputed_poc= INT_MIN;
    out_of_order = out->poc < h->next_outputed_poc;

    if(out_of_order || pics > s->avctx->has_b_frames){
        out->f.reference &= ~DELAYED_PIC_REF;
        out->owner2 = s; // for frame threading, the owner must be the second field's thread
                         // or else the first thread can release the picture and reuse it unsafely
        for(i=out_idx; h->delayed_pic[i]; i++)
            h->delayed_pic[i] = h->delayed_pic[i+1];
    }
    if(!out_of_order && pics > s->avctx->has_b_frames){
        h->next_output_pic = out;
        if (out_idx == 0 && h->delayed_pic[0] && (h->delayed_pic[0]->f.key_frame || h->delayed_pic[0]->mmco_reset)) {
            h->next_outputed_poc = INT_MIN;
        } else
            h->next_outputed_poc = out->poc;
    }else{
        av_log(s->avctx, AV_LOG_DEBUG, "no picture %s\n", out_of_order ? "ooo" : "");
    }

    if (h->next_output_pic && h->next_output_pic->sync) {
        h->sync |= 2;
    }

    if (setup_finished)
        ff_thread_finish_setup(s->avctx);
}

static av_always_inline void backup_mb_border(H264Context *h, uint8_t *src_y,
                                              uint8_t *src_cb, uint8_t *src_cr,
                                              int linesize, int uvlinesize, int simple)
{
    MpegEncContext * const s = &h->s;
    uint8_t *top_border;
    int top_idx = 1;
    const int pixel_shift = h->pixel_shift;
    int chroma444 = CHROMA444;
    int chroma422 = CHROMA422;

    src_y  -=   linesize;
    src_cb -= uvlinesize;
    src_cr -= uvlinesize;

    if(!simple && FRAME_MBAFF){
        if(s->mb_y&1){
            if(!MB_MBAFF){
                top_border = h->top_borders[0][s->mb_x];
                AV_COPY128(top_border, src_y + 15*linesize);
                if (pixel_shift)
                    AV_COPY128(top_border+16, src_y+15*linesize+16);
                if(simple || !CONFIG_GRAY || !(s->flags&CODEC_FLAG_GRAY)){
                    if(chroma444){
                        if (pixel_shift){
                            AV_COPY128(top_border+32, src_cb + 15*uvlinesize);
                            AV_COPY128(top_border+48, src_cb + 15*uvlinesize+16);
                            AV_COPY128(top_border+64, src_cr + 15*uvlinesize);
                            AV_COPY128(top_border+80, src_cr + 15*uvlinesize+16);
                        } else {
                            AV_COPY128(top_border+16, src_cb + 15*uvlinesize);
                            AV_COPY128(top_border+32, src_cr + 15*uvlinesize);
                        }
                    } else if(chroma422){
                        if (pixel_shift) {
                            AV_COPY128(top_border+32, src_cb + 15*uvlinesize);
                            AV_COPY128(top_border+48, src_cr + 15*uvlinesize);
                        } else {
                            AV_COPY64(top_border+16, src_cb +  15*uvlinesize);
                            AV_COPY64(top_border+24, src_cr +  15*uvlinesize);
                        }
                    } else {
                        if (pixel_shift) {
                            AV_COPY128(top_border+32, src_cb+7*uvlinesize);
                            AV_COPY128(top_border+48, src_cr+7*uvlinesize);
                        } else {
                            AV_COPY64(top_border+16, src_cb+7*uvlinesize);
                            AV_COPY64(top_border+24, src_cr+7*uvlinesize);
                        }
                    }
                }
            }
        }else if(MB_MBAFF){
            top_idx = 0;
        }else
            return;
    }

    top_border = h->top_borders[top_idx][s->mb_x];
    // There are two lines saved, the line above the the top macroblock of a pair,
    // and the line above the bottom macroblock
    AV_COPY128(top_border, src_y + 16*linesize);
    if (pixel_shift)
        AV_COPY128(top_border+16, src_y+16*linesize+16);

    if(simple || !CONFIG_GRAY || !(s->flags&CODEC_FLAG_GRAY)){
        if(chroma444){
            if (pixel_shift){
                AV_COPY128(top_border+32, src_cb + 16*linesize);
                AV_COPY128(top_border+48, src_cb + 16*linesize+16);
                AV_COPY128(top_border+64, src_cr + 16*linesize);
                AV_COPY128(top_border+80, src_cr + 16*linesize+16);
            } else {
                AV_COPY128(top_border+16, src_cb + 16*linesize);
                AV_COPY128(top_border+32, src_cr + 16*linesize);
            }
        } else if(chroma422) {
            if (pixel_shift) {
                AV_COPY128(top_border+32, src_cb+16*uvlinesize);
                AV_COPY128(top_border+48, src_cr+16*uvlinesize);
            } else {
                AV_COPY64(top_border+16, src_cb+16*uvlinesize);
                AV_COPY64(top_border+24, src_cr+16*uvlinesize);
            }
        } else {
            if (pixel_shift) {
                AV_COPY128(top_border+32, src_cb+8*uvlinesize);
                AV_COPY128(top_border+48, src_cr+8*uvlinesize);
            } else {
                AV_COPY64(top_border+16, src_cb+8*uvlinesize);
                AV_COPY64(top_border+24, src_cr+8*uvlinesize);
            }
        }
    }
}

static av_always_inline void xchg_mb_border(H264Context *h, uint8_t *src_y,
                                  uint8_t *src_cb, uint8_t *src_cr,
                                  int linesize, int uvlinesize,
                                  int xchg, int chroma444,
                                  int simple, int pixel_shift){
    MpegEncContext * const s = &h->s;
    int deblock_topleft;
    int deblock_top;
    int top_idx = 1;
    uint8_t *top_border_m1;
    uint8_t *top_border;

    if(!simple && FRAME_MBAFF){
        if(s->mb_y&1){
            if(!MB_MBAFF)
                return;
        }else{
            top_idx = MB_MBAFF ? 0 : 1;
        }
    }

    if(h->deblocking_filter == 2) {
        deblock_topleft = h->slice_table[h->mb_xy - 1 - s->mb_stride] == h->slice_num;
        deblock_top     = h->top_type;
    } else {
        deblock_topleft = (s->mb_x > 0);
        deblock_top     = (s->mb_y > !!MB_FIELD);
    }

    src_y  -=   linesize + 1 + pixel_shift;
    src_cb -= uvlinesize + 1 + pixel_shift;
    src_cr -= uvlinesize + 1 + pixel_shift;

    top_border_m1 = h->top_borders[top_idx][s->mb_x-1];
    top_border    = h->top_borders[top_idx][s->mb_x];

#define XCHG(a,b,xchg)\
    if (pixel_shift) {\
        if (xchg) {\
            AV_SWAP64(b+0,a+0);\
            AV_SWAP64(b+8,a+8);\
        } else {\
            AV_COPY128(b,a); \
        }\
    } else \
if (xchg) AV_SWAP64(b,a);\
else      AV_COPY64(b,a);

    if(deblock_top){
        if(deblock_topleft){
            XCHG(top_border_m1 + (8 << pixel_shift), src_y - (7 << pixel_shift), 1);
        }
        XCHG(top_border + (0 << pixel_shift), src_y + (1 << pixel_shift), xchg);
        XCHG(top_border + (8 << pixel_shift), src_y + (9 << pixel_shift), 1);
        if(s->mb_x+1 < s->mb_width){
            XCHG(h->top_borders[top_idx][s->mb_x+1], src_y + (17 << pixel_shift), 1);
        }
    }
    if(simple || !CONFIG_GRAY || !(s->flags&CODEC_FLAG_GRAY)){
        if(chroma444){
            if(deblock_topleft){
                XCHG(top_border_m1 + (24 << pixel_shift), src_cb - (7 << pixel_shift), 1);
                XCHG(top_border_m1 + (40 << pixel_shift), src_cr - (7 << pixel_shift), 1);
            }
            XCHG(top_border + (16 << pixel_shift), src_cb + (1 << pixel_shift), xchg);
            XCHG(top_border + (24 << pixel_shift), src_cb + (9 << pixel_shift), 1);
            XCHG(top_border + (32 << pixel_shift), src_cr + (1 << pixel_shift), xchg);
            XCHG(top_border + (40 << pixel_shift), src_cr + (9 << pixel_shift), 1);
            if(s->mb_x+1 < s->mb_width){
                XCHG(h->top_borders[top_idx][s->mb_x+1] + (16 << pixel_shift), src_cb + (17 << pixel_shift), 1);
                XCHG(h->top_borders[top_idx][s->mb_x+1] + (32 << pixel_shift), src_cr + (17 << pixel_shift), 1);
            }
        } else {
            if(deblock_top){
                if(deblock_topleft){
                    XCHG(top_border_m1 + (16 << pixel_shift), src_cb - (7 << pixel_shift), 1);
                    XCHG(top_border_m1 + (24 << pixel_shift), src_cr - (7 << pixel_shift), 1);
                }
                XCHG(top_border + (16 << pixel_shift), src_cb+1+pixel_shift, 1);
                XCHG(top_border + (24 << pixel_shift), src_cr+1+pixel_shift, 1);
            }
        }
    }
}

static av_always_inline int dctcoef_get(DCTELEM *mb, int high_bit_depth, int index) {
    if (high_bit_depth) {
        return AV_RN32A(((int32_t*)mb) + index);
    } else
        return AV_RN16A(mb + index);
}

static av_always_inline void dctcoef_set(DCTELEM *mb, int high_bit_depth, int index, int value) {
    if (high_bit_depth) {
        AV_WN32A(((int32_t*)mb) + index, value);
    } else
        AV_WN16A(mb + index, value);
}

static av_always_inline void hl_decode_mb_predict_luma(H264Context *h, int mb_type, int is_h264, int simple, int transform_bypass,
                                                       int pixel_shift, int *block_offset, int linesize, uint8_t *dest_y, int p)
{
    MpegEncContext * const s = &h->s;
    void (*idct_add)(uint8_t *dst, DCTELEM *block, int stride);
    void (*idct_dc_add)(uint8_t *dst, DCTELEM *block, int stride);
    int i;
    int qscale = p == 0 ? s->qscale : h->chroma_qp[p-1];
    block_offset += 16*p;
    if(IS_INTRA4x4(mb_type)){
        if(simple || !s->encoding){
            if(IS_8x8DCT(mb_type)){
                if(transform_bypass){
                    idct_dc_add =
                    idct_add    = s->dsp.add_pixels8;
                }else{
                    idct_dc_add = h->h264dsp.h264_idct8_dc_add;
                    idct_add    = h->h264dsp.h264_idct8_add;
                }
                for(i=0; i<16; i+=4){
                    uint8_t * const ptr= dest_y + block_offset[i];
                    const int dir= h->intra4x4_pred_mode_cache[ scan8[i] ];
                    if(transform_bypass && h->sps.profile_idc==244 && dir<=1){
                        h->hpc.pred8x8l_add[dir](ptr, h->mb + (i*16+p*256 << pixel_shift), linesize);
                    }else{
                        const int nnz = h->non_zero_count_cache[ scan8[i+p*16] ];
                        h->hpc.pred8x8l[ dir ](ptr, (h->topleft_samples_available<<i)&0x8000,
                                                    (h->topright_samples_available<<i)&0x4000, linesize);
                        if(nnz){
                            if(nnz == 1 && dctcoef_get(h->mb, pixel_shift, i*16+p*256))
                                idct_dc_add(ptr, h->mb + (i*16+p*256 << pixel_shift), linesize);
                            else
                                idct_add   (ptr, h->mb + (i*16+p*256 << pixel_shift), linesize);
                        }
                    }
                }
            }else{
                if(transform_bypass){
                    idct_dc_add =
                    idct_add    = s->dsp.add_pixels4;
                }else{
                    idct_dc_add = h->h264dsp.h264_idct_dc_add;
                    idct_add    = h->h264dsp.h264_idct_add;
                }
                for(i=0; i<16; i++){
                    uint8_t * const ptr= dest_y + block_offset[i];
                    const int dir= h->intra4x4_pred_mode_cache[ scan8[i] ];

                    if(transform_bypass && h->sps.profile_idc==244 && dir<=1){
                        h->hpc.pred4x4_add[dir](ptr, h->mb + (i*16+p*256 << pixel_shift), linesize);
                    }else{
                        uint8_t *topright;
                        int nnz, tr;
                        uint64_t tr_high;
                        if(dir == DIAG_DOWN_LEFT_PRED || dir == VERT_LEFT_PRED){
                            const int topright_avail= (h->topright_samples_available<<i)&0x8000;
                            assert(s->mb_y || linesize <= block_offset[i]);
                            if(!topright_avail){
                                if (pixel_shift) {
                                    tr_high= ((uint16_t*)ptr)[3 - linesize/2]*0x0001000100010001ULL;
                                    topright= (uint8_t*) &tr_high;
                                } else {
                                    tr= ptr[3 - linesize]*0x01010101u;
                                    topright= (uint8_t*) &tr;
                                }
                            }else
                                topright= ptr + (4 << pixel_shift) - linesize;
                        }else
                            topright= NULL;

                        h->hpc.pred4x4[ dir ](ptr, topright, linesize);
                        nnz = h->non_zero_count_cache[ scan8[i+p*16] ];
                        if(nnz){
                            if(is_h264){
                                if(nnz == 1 && dctcoef_get(h->mb, pixel_shift, i*16+p*256))
                                    idct_dc_add(ptr, h->mb + (i*16+p*256 << pixel_shift), linesize);
                                else
                                    idct_add   (ptr, h->mb + (i*16+p*256 << pixel_shift), linesize);
<<<<<<< HEAD
                            }else if(CONFIG_SVQ3_DECODER)
=======
                            } else if (CONFIG_SVQ3_DECODER)
>>>>>>> b348c852
                                ff_svq3_add_idct_c(ptr, h->mb + i*16+p*256, linesize, qscale, 0);
                        }
                    }
                }
            }
        }
    }else{
        h->hpc.pred16x16[ h->intra16x16_pred_mode ](dest_y , linesize);
        if(is_h264){
            if(h->non_zero_count_cache[ scan8[LUMA_DC_BLOCK_INDEX+p] ]){
                if(!transform_bypass)
                    h->h264dsp.h264_luma_dc_dequant_idct(h->mb+(p*256 << pixel_shift), h->mb_luma_dc[p], h->dequant4_coeff[p][qscale][0]);
                else{
                    static const uint8_t dc_mapping[16] = { 0*16, 1*16, 4*16, 5*16, 2*16, 3*16, 6*16, 7*16,
                                                            8*16, 9*16,12*16,13*16,10*16,11*16,14*16,15*16};
                    for(i = 0; i < 16; i++)
                        dctcoef_set(h->mb+(p*256 << pixel_shift), pixel_shift, dc_mapping[i], dctcoef_get(h->mb_luma_dc[p], pixel_shift, i));
                }
            }
<<<<<<< HEAD
        }else if(CONFIG_SVQ3_DECODER)
=======
        } else if (CONFIG_SVQ3_DECODER)
>>>>>>> b348c852
            ff_svq3_luma_dc_dequant_idct_c(h->mb+p*256, h->mb_luma_dc[p], qscale);
    }
}

static av_always_inline void hl_decode_mb_idct_luma(H264Context *h, int mb_type, int is_h264, int simple, int transform_bypass,
                                                    int pixel_shift, int *block_offset, int linesize, uint8_t *dest_y, int p)
{
    MpegEncContext * const s = &h->s;
    void (*idct_add)(uint8_t *dst, DCTELEM *block, int stride);
    int i;
    block_offset += 16*p;
    if(!IS_INTRA4x4(mb_type)){
        if(is_h264){
            if(IS_INTRA16x16(mb_type)){
                if(transform_bypass){
                    if(h->sps.profile_idc==244 && (h->intra16x16_pred_mode==VERT_PRED8x8 || h->intra16x16_pred_mode==HOR_PRED8x8)){
                        h->hpc.pred16x16_add[h->intra16x16_pred_mode](dest_y, block_offset, h->mb + (p*256 << pixel_shift), linesize);
                    }else{
                        for(i=0; i<16; i++){
                            if(h->non_zero_count_cache[ scan8[i+p*16] ] || dctcoef_get(h->mb, pixel_shift, i*16+p*256))
                                s->dsp.add_pixels4(dest_y + block_offset[i], h->mb + (i*16+p*256 << pixel_shift), linesize);
                        }
                    }
                }else{
                    h->h264dsp.h264_idct_add16intra(dest_y, block_offset, h->mb + (p*256 << pixel_shift), linesize, h->non_zero_count_cache+p*5*8);
                }
            }else if(h->cbp&15){
                if(transform_bypass){
                    const int di = IS_8x8DCT(mb_type) ? 4 : 1;
                    idct_add= IS_8x8DCT(mb_type) ? s->dsp.add_pixels8 : s->dsp.add_pixels4;
                    for(i=0; i<16; i+=di){
                        if(h->non_zero_count_cache[ scan8[i+p*16] ]){
                            idct_add(dest_y + block_offset[i], h->mb + (i*16+p*256 << pixel_shift), linesize);
                        }
                    }
                }else{
                    if(IS_8x8DCT(mb_type)){
                        h->h264dsp.h264_idct8_add4(dest_y, block_offset, h->mb + (p*256 << pixel_shift), linesize, h->non_zero_count_cache+p*5*8);
                    }else{
                        h->h264dsp.h264_idct_add16(dest_y, block_offset, h->mb + (p*256 << pixel_shift), linesize, h->non_zero_count_cache+p*5*8);
                    }
                }
            }
<<<<<<< HEAD
        }else if(CONFIG_SVQ3_DECODER) {
=======
        } else if (CONFIG_SVQ3_DECODER) {
>>>>>>> b348c852
            for(i=0; i<16; i++){
                if(h->non_zero_count_cache[ scan8[i+p*16] ] || h->mb[i*16+p*256]){ //FIXME benchmark weird rule, & below
                    uint8_t * const ptr= dest_y + block_offset[i];
                    ff_svq3_add_idct_c(ptr, h->mb + i*16 + p*256, linesize, s->qscale, IS_INTRA(mb_type) ? 1 : 0);
                }
            }
        }
    }
}

static av_always_inline void hl_decode_mb_internal(H264Context *h, int simple, int pixel_shift)
{
    MpegEncContext * const s = &h->s;
    const int mb_x= s->mb_x;
    const int mb_y= s->mb_y;
    const int mb_xy= h->mb_xy;
    const int mb_type = s->current_picture.f.mb_type[mb_xy];
    uint8_t  *dest_y, *dest_cb, *dest_cr;
    int linesize, uvlinesize /*dct_offset*/;
    int i, j;
    int *block_offset = &h->block_offset[0];
    const int transform_bypass = !simple && (s->qscale == 0 && h->sps.transform_bypass);
    /* is_h264 should always be true if SVQ3 is disabled. */
    const int is_h264 = !CONFIG_SVQ3_DECODER || simple || s->codec_id == CODEC_ID_H264;
    void (*idct_add)(uint8_t *dst, DCTELEM *block, int stride);
    const int block_h = 16 >> s->chroma_y_shift;
    const int chroma422 = CHROMA422;

    dest_y  = s->current_picture.f.data[0] + ((mb_x << pixel_shift) + mb_y * s->linesize  ) * 16;
    dest_cb = s->current_picture.f.data[1] + (mb_x << pixel_shift)*8 + mb_y * s->uvlinesize * block_h;
    dest_cr = s->current_picture.f.data[2] + (mb_x << pixel_shift)*8 + mb_y * s->uvlinesize * block_h;

    s->dsp.prefetch(dest_y + (s->mb_x&3)*4*s->linesize + (64 << pixel_shift), s->linesize, 4);
    s->dsp.prefetch(dest_cb + (s->mb_x&7)*s->uvlinesize + (64 << pixel_shift), dest_cr - dest_cb, 2);

    h->list_counts[mb_xy]= h->list_count;

    if (!simple && MB_FIELD) {
        linesize   = h->mb_linesize   = s->linesize * 2;
        uvlinesize = h->mb_uvlinesize = s->uvlinesize * 2;
        block_offset = &h->block_offset[48];
        if(mb_y&1){ //FIXME move out of this function?
            dest_y -= s->linesize*15;
            dest_cb-= s->uvlinesize * (block_h - 1);
            dest_cr-= s->uvlinesize * (block_h - 1);
        }
        if(FRAME_MBAFF) {
            int list;
            for(list=0; list<h->list_count; list++){
                if(!USES_LIST(mb_type, list))
                    continue;
                if(IS_16X16(mb_type)){
                    int8_t *ref = &h->ref_cache[list][scan8[0]];
                    fill_rectangle(ref, 4, 4, 8, (16+*ref)^(s->mb_y&1), 1);
                }else{
                    for(i=0; i<16; i+=4){
                        int ref = h->ref_cache[list][scan8[i]];
                        if(ref >= 0)
                            fill_rectangle(&h->ref_cache[list][scan8[i]], 2, 2, 8, (16+ref)^(s->mb_y&1), 1);
                    }
                }
            }
        }
    } else {
        linesize   = h->mb_linesize   = s->linesize;
        uvlinesize = h->mb_uvlinesize = s->uvlinesize;
//        dct_offset = s->linesize * 16;
    }

    if (!simple && IS_INTRA_PCM(mb_type)) {
        const int bit_depth = h->sps.bit_depth_luma;
        if (pixel_shift) {
            int j;
            GetBitContext gb;
            init_get_bits(&gb, (uint8_t*)h->mb, 384*bit_depth);

            for (i = 0; i < 16; i++) {
                uint16_t *tmp_y  = (uint16_t*)(dest_y  + i*linesize);
                for (j = 0; j < 16; j++)
                    tmp_y[j] = get_bits(&gb, bit_depth);
            }
            if(simple || !CONFIG_GRAY || !(s->flags&CODEC_FLAG_GRAY)){
                if (!h->sps.chroma_format_idc) {
                    for (i = 0; i < block_h; i++) {
                        uint16_t *tmp_cb = (uint16_t*)(dest_cb + i*uvlinesize);
                        uint16_t *tmp_cr = (uint16_t*)(dest_cr + i*uvlinesize);
                        for (j = 0; j < 8; j++) {
                            tmp_cb[j] = tmp_cr[j] = 1 << (bit_depth - 1);
                        }
                    }
                } else {
                    for (i = 0; i < block_h; i++) {
                        uint16_t *tmp_cb = (uint16_t*)(dest_cb + i*uvlinesize);
                        for (j = 0; j < 8; j++)
                            tmp_cb[j] = get_bits(&gb, bit_depth);
                    }
                    for (i = 0; i < block_h; i++) {
                        uint16_t *tmp_cr = (uint16_t*)(dest_cr + i*uvlinesize);
                        for (j = 0; j < 8; j++)
                            tmp_cr[j] = get_bits(&gb, bit_depth);
                    }
                }
            }
        } else {
            for (i=0; i<16; i++) {
                memcpy(dest_y + i*  linesize, h->mb       + i*8, 16);
            }
            if(simple || !CONFIG_GRAY || !(s->flags&CODEC_FLAG_GRAY)){
                if (!h->sps.chroma_format_idc) {
                    for (i=0; i<8; i++) {
                        memset(dest_cb + i*uvlinesize, 1 << (bit_depth - 1), 8);
                        memset(dest_cr + i*uvlinesize, 1 << (bit_depth - 1), 8);
                    }
                } else {
                    for (i=0; i<block_h; i++) {
                        memcpy(dest_cb + i*uvlinesize, h->mb + 128 + i*4,  8);
                        memcpy(dest_cr + i*uvlinesize, h->mb + 160 + i*4,  8);
                    }
                }
            }
        }
    } else {
        if(IS_INTRA(mb_type)){
            if(h->deblocking_filter)
                xchg_mb_border(h, dest_y, dest_cb, dest_cr, linesize, uvlinesize, 1, 0, simple, pixel_shift);

            if(simple || !CONFIG_GRAY || !(s->flags&CODEC_FLAG_GRAY)){
                h->hpc.pred8x8[ h->chroma_pred_mode ](dest_cb, uvlinesize);
                h->hpc.pred8x8[ h->chroma_pred_mode ](dest_cr, uvlinesize);
            }

            hl_decode_mb_predict_luma(h, mb_type, is_h264, simple, transform_bypass, pixel_shift, block_offset, linesize, dest_y, 0);

            if(h->deblocking_filter)
                xchg_mb_border(h, dest_y, dest_cb, dest_cr, linesize, uvlinesize, 0, 0, simple, pixel_shift);
        }else if(is_h264){
            if (chroma422) {
                hl_motion_422(h, dest_y, dest_cb, dest_cr,
                              s->me.qpel_put, s->dsp.put_h264_chroma_pixels_tab,
                              s->me.qpel_avg, s->dsp.avg_h264_chroma_pixels_tab,
                              h->h264dsp.weight_h264_pixels_tab,
                              h->h264dsp.biweight_h264_pixels_tab,
                              pixel_shift);
            } else {
                hl_motion_420(h, dest_y, dest_cb, dest_cr,
                              s->me.qpel_put, s->dsp.put_h264_chroma_pixels_tab,
                              s->me.qpel_avg, s->dsp.avg_h264_chroma_pixels_tab,
                              h->h264dsp.weight_h264_pixels_tab,
                              h->h264dsp.biweight_h264_pixels_tab,
                              pixel_shift);
            }
        }

        hl_decode_mb_idct_luma(h, mb_type, is_h264, simple, transform_bypass, pixel_shift, block_offset, linesize, dest_y, 0);

        if((simple || !CONFIG_GRAY || !(s->flags&CODEC_FLAG_GRAY)) && (h->cbp&0x30)){
            uint8_t *dest[2] = {dest_cb, dest_cr};
            if(transform_bypass){
                if(IS_INTRA(mb_type) && h->sps.profile_idc==244 && (h->chroma_pred_mode==VERT_PRED8x8 || h->chroma_pred_mode==HOR_PRED8x8)){
                    h->hpc.pred8x8_add[h->chroma_pred_mode](dest[0], block_offset + 16, h->mb + (16*16*1 << pixel_shift), uvlinesize);
                    h->hpc.pred8x8_add[h->chroma_pred_mode](dest[1], block_offset + 32, h->mb + (16*16*2 << pixel_shift), uvlinesize);
                }else{
                    idct_add = s->dsp.add_pixels4;
                    for(j=1; j<3; j++){
                        for(i=j*16; i<j*16+4; i++){
                            if(h->non_zero_count_cache[ scan8[i] ] || dctcoef_get(h->mb, pixel_shift, i*16))
                                idct_add   (dest[j-1] + block_offset[i], h->mb + (i*16 << pixel_shift), uvlinesize);
                        }
                        if (chroma422) {
                            for(i=j*16+4; i<j*16+8; i++){
                                if(h->non_zero_count_cache[ scan8[i+4] ] || dctcoef_get(h->mb, pixel_shift, i*16))
                                    idct_add   (dest[j-1] + block_offset[i+4], h->mb + (i*16 << pixel_shift), uvlinesize);
                            }
                        }
                    }
                }
            }else{
                if(is_h264){
                    int qp[2];
                    if (chroma422) {
                        qp[0] = h->chroma_qp[0] + 3;
                        qp[1] = h->chroma_qp[1] + 3;
                    } else {
                        qp[0] = h->chroma_qp[0];
                        qp[1] = h->chroma_qp[1];
                    }
                    if(h->non_zero_count_cache[ scan8[CHROMA_DC_BLOCK_INDEX+0] ])
                        h->h264dsp.h264_chroma_dc_dequant_idct(h->mb + (16*16*1 << pixel_shift), h->dequant4_coeff[IS_INTRA(mb_type) ? 1:4][qp[0]][0]);
                    if(h->non_zero_count_cache[ scan8[CHROMA_DC_BLOCK_INDEX+1] ])
                        h->h264dsp.h264_chroma_dc_dequant_idct(h->mb + (16*16*2 << pixel_shift), h->dequant4_coeff[IS_INTRA(mb_type) ? 2:5][qp[1]][0]);
                    h->h264dsp.h264_idct_add8(dest, block_offset,
                                              h->mb, uvlinesize,
                                              h->non_zero_count_cache);
<<<<<<< HEAD
                }
#if CONFIG_SVQ3_DECODER
                else{
=======
                } else if (CONFIG_SVQ3_DECODER) {
>>>>>>> b348c852
                    h->h264dsp.h264_chroma_dc_dequant_idct(h->mb + 16*16*1, h->dequant4_coeff[IS_INTRA(mb_type) ? 1:4][h->chroma_qp[0]][0]);
                    h->h264dsp.h264_chroma_dc_dequant_idct(h->mb + 16*16*2, h->dequant4_coeff[IS_INTRA(mb_type) ? 2:5][h->chroma_qp[1]][0]);
                    for(j=1; j<3; j++){
                        for(i=j*16; i<j*16+4; i++){
                            if(h->non_zero_count_cache[ scan8[i] ] || h->mb[i*16]){
                                uint8_t * const ptr= dest[j-1] + block_offset[i];
                                ff_svq3_add_idct_c(ptr, h->mb + i*16, uvlinesize, ff_h264_chroma_qp[0][s->qscale + 12] - 12, 2);
                            }
                        }
                    }
                }
#endif
            }
        }
    }
    if(h->cbp || IS_INTRA(mb_type))
    {
        s->dsp.clear_blocks(h->mb);
        s->dsp.clear_blocks(h->mb+(24*16<<pixel_shift));
    }
}

static av_always_inline void hl_decode_mb_444_internal(H264Context *h, int simple, int pixel_shift){
    MpegEncContext * const s = &h->s;
    const int mb_x= s->mb_x;
    const int mb_y= s->mb_y;
    const int mb_xy= h->mb_xy;
    const int mb_type = s->current_picture.f.mb_type[mb_xy];
    uint8_t  *dest[3];
    int linesize;
    int i, j, p;
    int *block_offset = &h->block_offset[0];
    const int transform_bypass = !simple && (s->qscale == 0 && h->sps.transform_bypass);
    const int plane_count = (simple || !CONFIG_GRAY || !(s->flags&CODEC_FLAG_GRAY)) ? 3 : 1;

    for (p = 0; p < plane_count; p++)
    {
        dest[p] = s->current_picture.f.data[p] + ((mb_x << pixel_shift) + mb_y * s->linesize) * 16;
        s->dsp.prefetch(dest[p] + (s->mb_x&3)*4*s->linesize + (64 << pixel_shift), s->linesize, 4);
    }

    h->list_counts[mb_xy]= h->list_count;

    if (!simple && MB_FIELD) {
        linesize   = h->mb_linesize = h->mb_uvlinesize = s->linesize * 2;
        block_offset = &h->block_offset[48];
        if(mb_y&1) //FIXME move out of this function?
            for (p = 0; p < 3; p++)
                dest[p] -= s->linesize*15;
        if(FRAME_MBAFF) {
            int list;
            for(list=0; list<h->list_count; list++){
                if(!USES_LIST(mb_type, list))
                    continue;
                if(IS_16X16(mb_type)){
                    int8_t *ref = &h->ref_cache[list][scan8[0]];
                    fill_rectangle(ref, 4, 4, 8, (16+*ref)^(s->mb_y&1), 1);
                }else{
                    for(i=0; i<16; i+=4){
                        int ref = h->ref_cache[list][scan8[i]];
                        if(ref >= 0)
                            fill_rectangle(&h->ref_cache[list][scan8[i]], 2, 2, 8, (16+ref)^(s->mb_y&1), 1);
                    }
                }
            }
        }
    } else {
        linesize   = h->mb_linesize = h->mb_uvlinesize = s->linesize;
    }

    if (!simple && IS_INTRA_PCM(mb_type)) {
        if (pixel_shift) {
            const int bit_depth = h->sps.bit_depth_luma;
            GetBitContext gb;
            init_get_bits(&gb, (uint8_t*)h->mb, 768*bit_depth);

            for (p = 0; p < plane_count; p++) {
                for (i = 0; i < 16; i++) {
                    uint16_t *tmp = (uint16_t*)(dest[p] + i*linesize);
                    for (j = 0; j < 16; j++)
                        tmp[j] = get_bits(&gb, bit_depth);
                }
            }
        } else {
            for (p = 0; p < plane_count; p++) {
                for (i = 0; i < 16; i++) {
                    memcpy(dest[p] + i*linesize, h->mb + p*128 + i*8, 16);
                }
            }
        }
    } else {
        if(IS_INTRA(mb_type)){
            if(h->deblocking_filter)
                xchg_mb_border(h, dest[0], dest[1], dest[2], linesize, linesize, 1, 1, simple, pixel_shift);

            for (p = 0; p < plane_count; p++)
                hl_decode_mb_predict_luma(h, mb_type, 1, simple, transform_bypass, pixel_shift, block_offset, linesize, dest[p], p);

            if(h->deblocking_filter)
                xchg_mb_border(h, dest[0], dest[1], dest[2], linesize, linesize, 0, 1, simple, pixel_shift);
        }else{
            hl_motion(h, dest[0], dest[1], dest[2],
                      s->me.qpel_put, s->dsp.put_h264_chroma_pixels_tab,
                      s->me.qpel_avg, s->dsp.avg_h264_chroma_pixels_tab,
                      h->h264dsp.weight_h264_pixels_tab,
                      h->h264dsp.biweight_h264_pixels_tab, pixel_shift, 3);
        }

        for (p = 0; p < plane_count; p++)
            hl_decode_mb_idct_luma(h, mb_type, 1, simple, transform_bypass, pixel_shift, block_offset, linesize, dest[p], p);
    }
    if(h->cbp || IS_INTRA(mb_type))
    {
        s->dsp.clear_blocks(h->mb);
        s->dsp.clear_blocks(h->mb+(24*16<<pixel_shift));
    }
}

/**
 * Process a macroblock; this case avoids checks for expensive uncommon cases.
 */
#define hl_decode_mb_simple(sh, bits) \
static void hl_decode_mb_simple_ ## bits(H264Context *h){ \
    hl_decode_mb_internal(h, 1, sh); \
}
hl_decode_mb_simple(0, 8)
hl_decode_mb_simple(1, 16)

/**
 * Process a macroblock; this handles edge cases, such as interlacing.
 */
static void av_noinline hl_decode_mb_complex(H264Context *h){
    hl_decode_mb_internal(h, 0, h->pixel_shift);
}

static void av_noinline hl_decode_mb_444_complex(H264Context *h){
    hl_decode_mb_444_internal(h, 0, h->pixel_shift);
}

static void av_noinline hl_decode_mb_444_simple(H264Context *h){
    hl_decode_mb_444_internal(h, 1, 0);
}

void ff_h264_hl_decode_mb(H264Context *h){
    MpegEncContext * const s = &h->s;
    const int mb_xy= h->mb_xy;
    const int mb_type = s->current_picture.f.mb_type[mb_xy];
    int is_complex = CONFIG_SMALL || h->is_complex || IS_INTRA_PCM(mb_type) || s->qscale == 0;

    if (CHROMA444) {
        if(is_complex || h->pixel_shift)
            hl_decode_mb_444_complex(h);
        else
            hl_decode_mb_444_simple(h);
    } else if (is_complex) {
        hl_decode_mb_complex(h);
    } else if (h->pixel_shift) {
        hl_decode_mb_simple_16(h);
    } else
        hl_decode_mb_simple_8(h);
}

static int pred_weight_table(H264Context *h){
    MpegEncContext * const s = &h->s;
    int list, i;
    int luma_def, chroma_def;

    h->use_weight= 0;
    h->use_weight_chroma= 0;
    h->luma_log2_weight_denom= get_ue_golomb(&s->gb);
    if(h->sps.chroma_format_idc)
        h->chroma_log2_weight_denom= get_ue_golomb(&s->gb);
    luma_def = 1<<h->luma_log2_weight_denom;
    chroma_def = 1<<h->chroma_log2_weight_denom;

    for(list=0; list<2; list++){
        h->luma_weight_flag[list]   = 0;
        h->chroma_weight_flag[list] = 0;
        for(i=0; i<h->ref_count[list]; i++){
            int luma_weight_flag, chroma_weight_flag;

            luma_weight_flag= get_bits1(&s->gb);
            if(luma_weight_flag){
                h->luma_weight[i][list][0]= get_se_golomb(&s->gb);
                h->luma_weight[i][list][1]= get_se_golomb(&s->gb);
                if(   h->luma_weight[i][list][0] != luma_def
                   || h->luma_weight[i][list][1] != 0) {
                    h->use_weight= 1;
                    h->luma_weight_flag[list]= 1;
                }
            }else{
                h->luma_weight[i][list][0]= luma_def;
                h->luma_weight[i][list][1]= 0;
            }

            if(h->sps.chroma_format_idc){
                chroma_weight_flag= get_bits1(&s->gb);
                if(chroma_weight_flag){
                    int j;
                    for(j=0; j<2; j++){
                        h->chroma_weight[i][list][j][0]= get_se_golomb(&s->gb);
                        h->chroma_weight[i][list][j][1]= get_se_golomb(&s->gb);
                        if(   h->chroma_weight[i][list][j][0] != chroma_def
                           || h->chroma_weight[i][list][j][1] != 0) {
                            h->use_weight_chroma= 1;
                            h->chroma_weight_flag[list]= 1;
                        }
                    }
                }else{
                    int j;
                    for(j=0; j<2; j++){
                        h->chroma_weight[i][list][j][0]= chroma_def;
                        h->chroma_weight[i][list][j][1]= 0;
                    }
                }
            }
        }
        if(h->slice_type_nos != AV_PICTURE_TYPE_B) break;
    }
    h->use_weight= h->use_weight || h->use_weight_chroma;
    return 0;
}

/**
 * Initialize implicit_weight table.
 * @param field  0/1 initialize the weight for interlaced MBAFF
 *                -1 initializes the rest
 */
static void implicit_weight_table(H264Context *h, int field){
    MpegEncContext * const s = &h->s;
    int ref0, ref1, i, cur_poc, ref_start, ref_count0, ref_count1;

    for (i = 0; i < 2; i++) {
        h->luma_weight_flag[i]   = 0;
        h->chroma_weight_flag[i] = 0;
    }

    if(field < 0){
        if (s->picture_structure == PICT_FRAME) {
            cur_poc = s->current_picture_ptr->poc;
        } else {
            cur_poc = s->current_picture_ptr->field_poc[s->picture_structure - 1];
        }
    if(   h->ref_count[0] == 1 && h->ref_count[1] == 1 && !FRAME_MBAFF
       && h->ref_list[0][0].poc + h->ref_list[1][0].poc == 2*cur_poc){
        h->use_weight= 0;
        h->use_weight_chroma= 0;
        return;
    }
        ref_start= 0;
        ref_count0= h->ref_count[0];
        ref_count1= h->ref_count[1];
    }else{
        cur_poc = s->current_picture_ptr->field_poc[field];
        ref_start= 16;
        ref_count0= 16+2*h->ref_count[0];
        ref_count1= 16+2*h->ref_count[1];
    }

    h->use_weight= 2;
    h->use_weight_chroma= 2;
    h->luma_log2_weight_denom= 5;
    h->chroma_log2_weight_denom= 5;

    for(ref0=ref_start; ref0 < ref_count0; ref0++){
        int poc0 = h->ref_list[0][ref0].poc;
        for(ref1=ref_start; ref1 < ref_count1; ref1++){
            int w = 32;
            if (!h->ref_list[0][ref0].long_ref && !h->ref_list[1][ref1].long_ref) {
                int poc1 = h->ref_list[1][ref1].poc;
                int td = av_clip(poc1 - poc0, -128, 127);
                if(td){
                    int tb = av_clip(cur_poc - poc0, -128, 127);
                    int tx = (16384 + (FFABS(td) >> 1)) / td;
                    int dist_scale_factor = (tb*tx + 32) >> 8;
                    if(dist_scale_factor >= -64 && dist_scale_factor <= 128)
                        w = 64 - dist_scale_factor;
                }
            }
            if(field<0){
                h->implicit_weight[ref0][ref1][0]=
                h->implicit_weight[ref0][ref1][1]= w;
            }else{
                h->implicit_weight[ref0][ref1][field]=w;
            }
        }
    }
}

/**
 * instantaneous decoder refresh.
 */
static void idr(H264Context *h){
    int i;
    ff_h264_remove_all_refs(h);
    h->prev_frame_num= 0;
    h->prev_frame_num_offset= 0;
    h->prev_poc_msb= 1<<16;
    h->prev_poc_lsb= 0;
    for (i = 0; i < MAX_DELAYED_PIC_COUNT; i++)
        h->last_pocs[i] = INT_MIN;
}

/* forget old pics after a seek */
static void flush_dpb(AVCodecContext *avctx){
    H264Context *h= avctx->priv_data;
    int i;
    for(i=0; i<=MAX_DELAYED_PIC_COUNT; i++) {
        if(h->delayed_pic[i])
            h->delayed_pic[i]->f.reference = 0;
        h->delayed_pic[i]= NULL;
    }
    h->outputed_poc=h->next_outputed_poc= INT_MIN;
    h->prev_interlaced_frame = 1;
    idr(h);
    h->prev_frame_num= -1;
    if(h->s.current_picture_ptr)
        h->s.current_picture_ptr->f.reference = 0;
    h->s.first_field= 0;
    ff_h264_reset_sei(h);
    ff_mpeg_flush(avctx);
    h->recovery_frame= -1;
    h->sync= 0;
}

static int init_poc(H264Context *h){
    MpegEncContext * const s = &h->s;
    const int max_frame_num= 1<<h->sps.log2_max_frame_num;
    int field_poc[2];
    Picture *cur = s->current_picture_ptr;

    h->frame_num_offset= h->prev_frame_num_offset;
    if(h->frame_num < h->prev_frame_num)
        h->frame_num_offset += max_frame_num;

    if(h->sps.poc_type==0){
        const int max_poc_lsb= 1<<h->sps.log2_max_poc_lsb;

        if     (h->poc_lsb < h->prev_poc_lsb && h->prev_poc_lsb - h->poc_lsb >= max_poc_lsb/2)
            h->poc_msb = h->prev_poc_msb + max_poc_lsb;
        else if(h->poc_lsb > h->prev_poc_lsb && h->prev_poc_lsb - h->poc_lsb < -max_poc_lsb/2)
            h->poc_msb = h->prev_poc_msb - max_poc_lsb;
        else
            h->poc_msb = h->prev_poc_msb;
//printf("poc: %d %d\n", h->poc_msb, h->poc_lsb);
        field_poc[0] =
        field_poc[1] = h->poc_msb + h->poc_lsb;
        if(s->picture_structure == PICT_FRAME)
            field_poc[1] += h->delta_poc_bottom;
    }else if(h->sps.poc_type==1){
        int abs_frame_num, expected_delta_per_poc_cycle, expectedpoc;
        int i;

        if(h->sps.poc_cycle_length != 0)
            abs_frame_num = h->frame_num_offset + h->frame_num;
        else
            abs_frame_num = 0;

        if(h->nal_ref_idc==0 && abs_frame_num > 0)
            abs_frame_num--;

        expected_delta_per_poc_cycle = 0;
        for(i=0; i < h->sps.poc_cycle_length; i++)
            expected_delta_per_poc_cycle += h->sps.offset_for_ref_frame[ i ]; //FIXME integrate during sps parse

        if(abs_frame_num > 0){
            int poc_cycle_cnt          = (abs_frame_num - 1) / h->sps.poc_cycle_length;
            int frame_num_in_poc_cycle = (abs_frame_num - 1) % h->sps.poc_cycle_length;

            expectedpoc = poc_cycle_cnt * expected_delta_per_poc_cycle;
            for(i = 0; i <= frame_num_in_poc_cycle; i++)
                expectedpoc = expectedpoc + h->sps.offset_for_ref_frame[ i ];
        } else
            expectedpoc = 0;

        if(h->nal_ref_idc == 0)
            expectedpoc = expectedpoc + h->sps.offset_for_non_ref_pic;

        field_poc[0] = expectedpoc + h->delta_poc[0];
        field_poc[1] = field_poc[0] + h->sps.offset_for_top_to_bottom_field;

        if(s->picture_structure == PICT_FRAME)
            field_poc[1] += h->delta_poc[1];
    }else{
        int poc= 2*(h->frame_num_offset + h->frame_num);

        if(!h->nal_ref_idc)
            poc--;

        field_poc[0]= poc;
        field_poc[1]= poc;
    }

    if(s->picture_structure != PICT_BOTTOM_FIELD)
        s->current_picture_ptr->field_poc[0]= field_poc[0];
    if(s->picture_structure != PICT_TOP_FIELD)
        s->current_picture_ptr->field_poc[1]= field_poc[1];
    cur->poc= FFMIN(cur->field_poc[0], cur->field_poc[1]);

    return 0;
}


/**
 * initialize scan tables
 */
static void init_scan_tables(H264Context *h){
    int i;
    for(i=0; i<16; i++){
#define T(x) (x>>2) | ((x<<2) & 0xF)
        h->zigzag_scan[i] = T(zigzag_scan[i]);
        h-> field_scan[i] = T( field_scan[i]);
#undef T
    }
    for(i=0; i<64; i++){
#define T(x) (x>>3) | ((x&7)<<3)
        h->zigzag_scan8x8[i]       = T(ff_zigzag_direct[i]);
        h->zigzag_scan8x8_cavlc[i] = T(zigzag_scan8x8_cavlc[i]);
        h->field_scan8x8[i]        = T(field_scan8x8[i]);
        h->field_scan8x8_cavlc[i]  = T(field_scan8x8_cavlc[i]);
#undef T
    }
    if(h->sps.transform_bypass){ //FIXME same ugly
        h->zigzag_scan_q0          = zigzag_scan;
        h->zigzag_scan8x8_q0       = ff_zigzag_direct;
        h->zigzag_scan8x8_cavlc_q0 = zigzag_scan8x8_cavlc;
        h->field_scan_q0           = field_scan;
        h->field_scan8x8_q0        = field_scan8x8;
        h->field_scan8x8_cavlc_q0  = field_scan8x8_cavlc;
    }else{
        h->zigzag_scan_q0          = h->zigzag_scan;
        h->zigzag_scan8x8_q0       = h->zigzag_scan8x8;
        h->zigzag_scan8x8_cavlc_q0 = h->zigzag_scan8x8_cavlc;
        h->field_scan_q0           = h->field_scan;
        h->field_scan8x8_q0        = h->field_scan8x8;
        h->field_scan8x8_cavlc_q0  = h->field_scan8x8_cavlc;
    }
}

static int field_end(H264Context *h, int in_setup){
    MpegEncContext * const s = &h->s;
    AVCodecContext * const avctx= s->avctx;
    int err = 0;
    s->mb_y= 0;

    if (!in_setup && !s->dropable)
        ff_thread_report_progress((AVFrame*)s->current_picture_ptr, (16*s->mb_height >> FIELD_PICTURE) - 1,
                                 s->picture_structure==PICT_BOTTOM_FIELD);

    if (CONFIG_H264_VDPAU_DECODER && s->avctx->codec->capabilities&CODEC_CAP_HWACCEL_VDPAU)
        ff_vdpau_h264_set_reference_frames(s);

    if(in_setup || !(avctx->active_thread_type&FF_THREAD_FRAME)){
        if(!s->dropable) {
            err = ff_h264_execute_ref_pic_marking(h, h->mmco, h->mmco_index);
            h->prev_poc_msb= h->poc_msb;
            h->prev_poc_lsb= h->poc_lsb;
        }
        h->prev_frame_num_offset= h->frame_num_offset;
        h->prev_frame_num= h->frame_num;
        h->outputed_poc = h->next_outputed_poc;
    }

    if (avctx->hwaccel) {
        if (avctx->hwaccel->end_frame(avctx) < 0)
            av_log(avctx, AV_LOG_ERROR, "hardware accelerator failed to decode picture\n");
    }

    if (CONFIG_H264_VDPAU_DECODER && s->avctx->codec->capabilities&CODEC_CAP_HWACCEL_VDPAU)
        ff_vdpau_h264_picture_complete(s);

    /*
     * FIXME: Error handling code does not seem to support interlaced
     * when slices span multiple rows
     * The ff_er_add_slice calls don't work right for bottom
     * fields; they cause massive erroneous error concealing
     * Error marking covers both fields (top and bottom).
     * This causes a mismatched s->error_count
     * and a bad error table. Further, the error count goes to
     * INT_MAX when called for bottom field, because mb_y is
     * past end by one (callers fault) and resync_mb_y != 0
     * causes problems for the first MB line, too.
     */
    if (!FIELD_PICTURE)
        ff_er_frame_end(s);

    MPV_frame_end(s);

    h->current_slice=0;

    return err;
}

/**
 * Replicate H264 "master" context to thread contexts.
 */
static void clone_slice(H264Context *dst, H264Context *src)
{
    memcpy(dst->block_offset,     src->block_offset, sizeof(dst->block_offset));
    dst->s.current_picture_ptr  = src->s.current_picture_ptr;
    dst->s.current_picture      = src->s.current_picture;
    dst->s.linesize             = src->s.linesize;
    dst->s.uvlinesize           = src->s.uvlinesize;
    dst->s.first_field          = src->s.first_field;

    dst->prev_poc_msb           = src->prev_poc_msb;
    dst->prev_poc_lsb           = src->prev_poc_lsb;
    dst->prev_frame_num_offset  = src->prev_frame_num_offset;
    dst->prev_frame_num         = src->prev_frame_num;
    dst->short_ref_count        = src->short_ref_count;

    memcpy(dst->short_ref,        src->short_ref,        sizeof(dst->short_ref));
    memcpy(dst->long_ref,         src->long_ref,         sizeof(dst->long_ref));
    memcpy(dst->default_ref_list, src->default_ref_list, sizeof(dst->default_ref_list));
    memcpy(dst->ref_list,         src->ref_list,         sizeof(dst->ref_list));

    memcpy(dst->dequant4_coeff,   src->dequant4_coeff,   sizeof(src->dequant4_coeff));
    memcpy(dst->dequant8_coeff,   src->dequant8_coeff,   sizeof(src->dequant8_coeff));
}

/**
 * Compute profile from profile_idc and constraint_set?_flags.
 *
 * @param sps SPS
 *
 * @return profile as defined by FF_PROFILE_H264_*
 */
int ff_h264_get_profile(SPS *sps)
{
    int profile = sps->profile_idc;

    switch(sps->profile_idc) {
    case FF_PROFILE_H264_BASELINE:
        // constraint_set1_flag set to 1
        profile |= (sps->constraint_set_flags & 1<<1) ? FF_PROFILE_H264_CONSTRAINED : 0;
        break;
    case FF_PROFILE_H264_HIGH_10:
    case FF_PROFILE_H264_HIGH_422:
    case FF_PROFILE_H264_HIGH_444_PREDICTIVE:
        // constraint_set3_flag set to 1
        profile |= (sps->constraint_set_flags & 1<<3) ? FF_PROFILE_H264_INTRA : 0;
        break;
    }

    return profile;
}

/**
 * Decode a slice header.
 * This will also call MPV_common_init() and frame_start() as needed.
 *
 * @param h h264context
 * @param h0 h264 master context (differs from 'h' when doing sliced based parallel decoding)
 *
 * @return 0 if okay, <0 if an error occurred, 1 if decoding must not be multithreaded
 */
static int decode_slice_header(H264Context *h, H264Context *h0){
    MpegEncContext * const s = &h->s;
    MpegEncContext * const s0 = &h0->s;
    unsigned int first_mb_in_slice;
    unsigned int pps_id;
    int num_ref_idx_active_override_flag;
    unsigned int slice_type, tmp, i, j;
    int default_ref_list_done = 0;
    int last_pic_structure;

    s->dropable= h->nal_ref_idc == 0;

    /* FIXME: 2tap qpel isn't implemented for high bit depth. */
    if((s->avctx->flags2 & CODEC_FLAG2_FAST) && !h->nal_ref_idc && !h->pixel_shift){
        s->me.qpel_put= s->dsp.put_2tap_qpel_pixels_tab;
        s->me.qpel_avg= s->dsp.avg_2tap_qpel_pixels_tab;
    }else{
        s->me.qpel_put= s->dsp.put_h264_qpel_pixels_tab;
        s->me.qpel_avg= s->dsp.avg_h264_qpel_pixels_tab;
    }

    first_mb_in_slice= get_ue_golomb_long(&s->gb);

    if(first_mb_in_slice == 0){ //FIXME better field boundary detection
        if(h0->current_slice && FIELD_PICTURE){
            field_end(h, 1);
        }

        h0->current_slice = 0;
        if (!s0->first_field)
            s->current_picture_ptr= NULL;
    }

    slice_type= get_ue_golomb_31(&s->gb);
    if(slice_type > 9){
        av_log(h->s.avctx, AV_LOG_ERROR, "slice type too large (%d) at %d %d\n", h->slice_type, s->mb_x, s->mb_y);
        return -1;
    }
    if(slice_type > 4){
        slice_type -= 5;
        h->slice_type_fixed=1;
    }else
        h->slice_type_fixed=0;

    slice_type= golomb_to_pict_type[ slice_type ];
    if (slice_type == AV_PICTURE_TYPE_I
        || (h0->current_slice != 0 && slice_type == h0->last_slice_type) ) {
        default_ref_list_done = 1;
    }
    h->slice_type= slice_type;
    h->slice_type_nos= slice_type & 3;

    s->pict_type= h->slice_type; // to make a few old functions happy, it's wrong though

    pps_id= get_ue_golomb(&s->gb);
    if(pps_id>=MAX_PPS_COUNT){
        av_log(h->s.avctx, AV_LOG_ERROR, "pps_id out of range\n");
        return -1;
    }
    if(!h0->pps_buffers[pps_id]) {
        av_log(h->s.avctx, AV_LOG_ERROR, "non-existing PPS %u referenced\n", pps_id);
        return -1;
    }
    h->pps= *h0->pps_buffers[pps_id];

    if(!h0->sps_buffers[h->pps.sps_id]) {
        av_log(h->s.avctx, AV_LOG_ERROR, "non-existing SPS %u referenced\n", h->pps.sps_id);
        return -1;
    }
    h->sps = *h0->sps_buffers[h->pps.sps_id];

    s->avctx->profile = ff_h264_get_profile(&h->sps);
    s->avctx->level   = h->sps.level_idc;
    s->avctx->refs    = h->sps.ref_frame_count;

    if(h == h0 && h->dequant_coeff_pps != pps_id){
        h->dequant_coeff_pps = pps_id;
        init_dequant_tables(h);
    }

    s->mb_width= h->sps.mb_width;
    s->mb_height= h->sps.mb_height * (2 - h->sps.frame_mbs_only_flag);

    h->b_stride=  s->mb_width*4;

    s->chroma_y_shift = h->sps.chroma_format_idc <= 1; // 400 uses yuv420p

    s->width = 16*s->mb_width;
    s->height= 16*s->mb_height;

    if (s->context_initialized
        && (   s->width != s->avctx->coded_width || s->height != s->avctx->coded_height
            || s->avctx->bits_per_raw_sample != h->sps.bit_depth_luma
            || h->cur_chroma_format_idc != h->sps.chroma_format_idc
            || av_cmp_q(h->sps.sar, s->avctx->sample_aspect_ratio))) {
        if(h != h0) {
            av_log_missing_feature(s->avctx, "Width/height/bit depth/chroma idc changing with threads is", 0);
            return -1;   // width / height changed during parallelized decoding
        }
        free_tables(h, 0);
        flush_dpb(s->avctx);
        MPV_common_end(s);
        h->list_count = 0;
    }
    if (!s->context_initialized) {
        if (h != h0) {
            av_log(h->s.avctx, AV_LOG_ERROR, "Cannot (re-)initialize context during parallel decoding.\n");
            return -1;
        }
        avcodec_set_dimensions(s->avctx, s->width, s->height);
        s->avctx->width  -= (2>>CHROMA444)*FFMIN(h->sps.crop_right, (8<<CHROMA444)-1);
        s->avctx->height -= (1<<s->chroma_y_shift)*FFMIN(h->sps.crop_bottom, (16>>s->chroma_y_shift)-1) * (2 - h->sps.frame_mbs_only_flag);
        s->avctx->sample_aspect_ratio= h->sps.sar;
        av_assert0(s->avctx->sample_aspect_ratio.den);

        if (s->avctx->bits_per_raw_sample != h->sps.bit_depth_luma ||
            h->cur_chroma_format_idc != h->sps.chroma_format_idc) {
            if (h->sps.bit_depth_luma >= 8 && h->sps.bit_depth_luma <= 10 &&
                (h->sps.bit_depth_luma != 9 || !CHROMA422)) {
                s->avctx->bits_per_raw_sample = h->sps.bit_depth_luma;
                h->cur_chroma_format_idc = h->sps.chroma_format_idc;
                h->pixel_shift = h->sps.bit_depth_luma > 8;

                ff_h264dsp_init(&h->h264dsp, h->sps.bit_depth_luma, h->sps.chroma_format_idc);
                ff_h264_pred_init(&h->hpc, s->codec_id, h->sps.bit_depth_luma, h->sps.chroma_format_idc);
                s->dsp.dct_bits = h->sps.bit_depth_luma > 8 ? 32 : 16;
                dsputil_init(&s->dsp, s->avctx);
            } else {
                av_log(s->avctx, AV_LOG_ERROR, "Unsupported bit depth: %d chroma_idc: %d\n",
                       h->sps.bit_depth_luma, h->sps.chroma_format_idc);
                return -1;
            }
        }

        if(h->sps.video_signal_type_present_flag){
            s->avctx->color_range = h->sps.full_range>0 ? AVCOL_RANGE_JPEG : AVCOL_RANGE_MPEG;
            if(h->sps.colour_description_present_flag){
                s->avctx->color_primaries = h->sps.color_primaries;
                s->avctx->color_trc       = h->sps.color_trc;
                s->avctx->colorspace      = h->sps.colorspace;
            }
        }

        if(h->sps.timing_info_present_flag){
            int64_t den= h->sps.time_scale;
            if(h->x264_build < 44U)
                den *= 2;
            av_reduce(&s->avctx->time_base.num, &s->avctx->time_base.den,
                      h->sps.num_units_in_tick, den, 1<<30);
        }

        switch (h->sps.bit_depth_luma) {
            case 9 :
                if (CHROMA444) {
                    if (s->avctx->colorspace == AVCOL_SPC_RGB) {
                        s->avctx->pix_fmt = PIX_FMT_GBRP9;
                    } else
                        s->avctx->pix_fmt = PIX_FMT_YUV444P9;
                } else if (CHROMA422)
                    s->avctx->pix_fmt = PIX_FMT_YUV422P9;
                else
                    s->avctx->pix_fmt = PIX_FMT_YUV420P9;
                break;
            case 10 :
                if (CHROMA444) {
                    if (s->avctx->colorspace == AVCOL_SPC_RGB) {
                        s->avctx->pix_fmt = PIX_FMT_GBRP10;
                    } else
                        s->avctx->pix_fmt = PIX_FMT_YUV444P10;
                } else if (CHROMA422)
                    s->avctx->pix_fmt = PIX_FMT_YUV422P10;
                else
                    s->avctx->pix_fmt = PIX_FMT_YUV420P10;
                break;
            default:
                if (CHROMA444){
                    s->avctx->pix_fmt = s->avctx->color_range == AVCOL_RANGE_JPEG ? PIX_FMT_YUVJ444P : PIX_FMT_YUV444P;
                    if (s->avctx->colorspace == AVCOL_SPC_RGB) {
                       s->avctx->pix_fmt = PIX_FMT_GBR24P;
                       av_log(h->s.avctx, AV_LOG_DEBUG, "Detected GBR colorspace.\n");
                    } else if (s->avctx->colorspace == AVCOL_SPC_YCGCO) {
                        av_log(h->s.avctx, AV_LOG_WARNING, "Detected unsupported YCgCo colorspace.\n");
                    }
                } else if (CHROMA422) {
                    s->avctx->pix_fmt = s->avctx->color_range == AVCOL_RANGE_JPEG ? PIX_FMT_YUVJ422P : PIX_FMT_YUV422P;
                }else{
                    s->avctx->pix_fmt = s->avctx->get_format(s->avctx,
                                                             s->avctx->codec->pix_fmts ?
                                                             s->avctx->codec->pix_fmts :
                                                             s->avctx->color_range == AVCOL_RANGE_JPEG ?
                                                             hwaccel_pixfmt_list_h264_jpeg_420 :
                                                             ff_hwaccel_pixfmt_list_420);
                }
        }

        s->avctx->hwaccel = ff_find_hwaccel(s->avctx->codec->id, s->avctx->pix_fmt);

        if (MPV_common_init(s) < 0) {
            av_log(h->s.avctx, AV_LOG_ERROR, "MPV_common_init() failed.\n");
            return -1;
        }
        s->first_field = 0;
        h->prev_interlaced_frame = 1;

        init_scan_tables(h);
        if (ff_h264_alloc_tables(h) < 0) {
            av_log(h->s.avctx, AV_LOG_ERROR, "Could not allocate memory for h264\n");
            return AVERROR(ENOMEM);
        }

        if (!HAVE_THREADS || !(s->avctx->active_thread_type&FF_THREAD_SLICE)) {
            if (context_init(h) < 0) {
                av_log(h->s.avctx, AV_LOG_ERROR, "context_init() failed.\n");
                return -1;
            }
        } else {
            for(i = 1; i < s->slice_context_count; i++) {
                H264Context *c;
                c = h->thread_context[i] = av_malloc(sizeof(H264Context));
                memcpy(c, h->s.thread_context[i], sizeof(MpegEncContext));
                memset(&c->s + 1, 0, sizeof(H264Context) - sizeof(MpegEncContext));
                c->h264dsp = h->h264dsp;
                c->sps = h->sps;
                c->pps = h->pps;
                c->pixel_shift = h->pixel_shift;
                c->cur_chroma_format_idc = h->cur_chroma_format_idc;
                init_scan_tables(c);
                clone_tables(c, h, i);
            }

            for(i = 0; i < s->slice_context_count; i++)
                if (context_init(h->thread_context[i]) < 0) {
                    av_log(h->s.avctx, AV_LOG_ERROR, "context_init() failed.\n");
                    return -1;
                }
        }
    }

    h->frame_num= get_bits(&s->gb, h->sps.log2_max_frame_num);

    h->mb_mbaff = 0;
    h->mb_aff_frame = 0;
    last_pic_structure = s0->picture_structure;
    if(h->sps.frame_mbs_only_flag){
        s->picture_structure= PICT_FRAME;
    }else{
        if(!h->sps.direct_8x8_inference_flag && slice_type == AV_PICTURE_TYPE_B){
            av_log(h->s.avctx, AV_LOG_ERROR, "This stream was generated by a broken encoder, invalid 8x8 inference\n");
            return -1;
        }
        if(get_bits1(&s->gb)) { //field_pic_flag
            s->picture_structure= PICT_TOP_FIELD + get_bits1(&s->gb); //bottom_field_flag
        } else {
            s->picture_structure= PICT_FRAME;
            h->mb_aff_frame = h->sps.mb_aff;
        }
    }
    h->mb_field_decoding_flag= s->picture_structure != PICT_FRAME;

    if(h0->current_slice == 0){
        // Shorten frame num gaps so we don't have to allocate reference frames just to throw them away
        if(h->frame_num != h->prev_frame_num && h->prev_frame_num >= 0) {
            int unwrap_prev_frame_num = h->prev_frame_num, max_frame_num = 1<<h->sps.log2_max_frame_num;

            if (unwrap_prev_frame_num > h->frame_num) unwrap_prev_frame_num -= max_frame_num;

            if ((h->frame_num - unwrap_prev_frame_num) > h->sps.ref_frame_count) {
                unwrap_prev_frame_num = (h->frame_num - h->sps.ref_frame_count) - 1;
                if (unwrap_prev_frame_num < 0)
                    unwrap_prev_frame_num += max_frame_num;

                h->prev_frame_num = unwrap_prev_frame_num;
            }
        }

        while(h->frame_num !=  h->prev_frame_num && h->prev_frame_num >= 0 &&
              h->frame_num != (h->prev_frame_num+1)%(1<<h->sps.log2_max_frame_num)){
            Picture *prev = h->short_ref_count ? h->short_ref[0] : NULL;
            av_log(h->s.avctx, AV_LOG_DEBUG, "Frame num gap %d %d\n", h->frame_num, h->prev_frame_num);
            if (ff_h264_frame_start(h) < 0)
                return -1;
            h->prev_frame_num++;
            h->prev_frame_num %= 1<<h->sps.log2_max_frame_num;
            s->current_picture_ptr->frame_num= h->prev_frame_num;
            ff_thread_report_progress((AVFrame*)s->current_picture_ptr, INT_MAX, 0);
            ff_thread_report_progress((AVFrame*)s->current_picture_ptr, INT_MAX, 1);
            ff_generate_sliding_window_mmcos(h);
            if (ff_h264_execute_ref_pic_marking(h, h->mmco, h->mmco_index) < 0 &&
                (s->avctx->err_recognition & AV_EF_EXPLODE))
                return AVERROR_INVALIDDATA;
            /* Error concealment: if a ref is missing, copy the previous ref in its place.
             * FIXME: avoiding a memcpy would be nice, but ref handling makes many assumptions
             * about there being no actual duplicates.
             * FIXME: this doesn't copy padding for out-of-frame motion vectors.  Given we're
             * concealing a lost frame, this probably isn't noticeable by comparison, but it should
             * be fixed. */
            if (h->short_ref_count) {
                if (prev) {
                    av_image_copy(h->short_ref[0]->f.data, h->short_ref[0]->f.linesize,
                                  (const uint8_t**)prev->f.data, prev->f.linesize,
                                  s->avctx->pix_fmt, s->mb_width*16, s->mb_height*16);
                    h->short_ref[0]->poc = prev->poc+2;
                }
                h->short_ref[0]->frame_num = h->prev_frame_num;
            }
        }

        /* See if we have a decoded first field looking for a pair... */
        if (s0->first_field) {
            assert(s0->current_picture_ptr);
            assert(s0->current_picture_ptr->f.data[0]);
            assert(s0->current_picture_ptr->f.reference != DELAYED_PIC_REF);

            /* figure out if we have a complementary field pair */
            if (!FIELD_PICTURE || s->picture_structure == last_pic_structure) {
                /*
                 * Previous field is unmatched. Don't display it, but let it
                 * remain for reference if marked as such.
                 */
                s0->current_picture_ptr = NULL;
                s0->first_field = FIELD_PICTURE;

            } else {
                if (s0->current_picture_ptr->frame_num != h->frame_num) {
                    /*
                     * This and previous field had
                     * different frame_nums. Consider this field first in
                     * pair. Throw away previous field except for reference
                     * purposes.
                     */
                    s0->first_field = 1;
                    s0->current_picture_ptr = NULL;

                } else {
                    /* Second field in complementary pair */
                    s0->first_field = 0;
                }
            }

        } else {
            /* Frame or first field in a potentially complementary pair */
            assert(!s0->current_picture_ptr);
            s0->first_field = FIELD_PICTURE;
        }

        if(!FIELD_PICTURE || s0->first_field) {
            if (ff_h264_frame_start(h) < 0) {
                s0->first_field = 0;
                return -1;
            }
        } else {
            ff_release_unused_pictures(s, 0);
        }
    }
    if(h != h0)
        clone_slice(h, h0);

    s->current_picture_ptr->frame_num= h->frame_num; //FIXME frame_num cleanup

    assert(s->mb_num == s->mb_width * s->mb_height);
    if(first_mb_in_slice << FIELD_OR_MBAFF_PICTURE >= s->mb_num ||
       first_mb_in_slice                    >= s->mb_num){
        av_log(h->s.avctx, AV_LOG_ERROR, "first_mb_in_slice overflow\n");
        return -1;
    }
    s->resync_mb_x = s->mb_x = first_mb_in_slice % s->mb_width;
    s->resync_mb_y = s->mb_y = (first_mb_in_slice / s->mb_width) << FIELD_OR_MBAFF_PICTURE;
    if (s->picture_structure == PICT_BOTTOM_FIELD)
        s->resync_mb_y = s->mb_y = s->mb_y + 1;
    assert(s->mb_y < s->mb_height);

    if(s->picture_structure==PICT_FRAME){
        h->curr_pic_num=   h->frame_num;
        h->max_pic_num= 1<< h->sps.log2_max_frame_num;
    }else{
        h->curr_pic_num= 2*h->frame_num + 1;
        h->max_pic_num= 1<<(h->sps.log2_max_frame_num + 1);
    }

    if(h->nal_unit_type == NAL_IDR_SLICE){
        get_ue_golomb(&s->gb); /* idr_pic_id */
    }

    if(h->sps.poc_type==0){
        h->poc_lsb= get_bits(&s->gb, h->sps.log2_max_poc_lsb);

        if(h->pps.pic_order_present==1 && s->picture_structure==PICT_FRAME){
            h->delta_poc_bottom= get_se_golomb(&s->gb);
        }
    }

    if(h->sps.poc_type==1 && !h->sps.delta_pic_order_always_zero_flag){
        h->delta_poc[0]= get_se_golomb(&s->gb);

        if(h->pps.pic_order_present==1 && s->picture_structure==PICT_FRAME)
            h->delta_poc[1]= get_se_golomb(&s->gb);
    }

    init_poc(h);

    if(h->pps.redundant_pic_cnt_present){
        h->redundant_pic_count= get_ue_golomb(&s->gb);
    }

    //set defaults, might be overridden a few lines later
    h->ref_count[0]= h->pps.ref_count[0];
    h->ref_count[1]= h->pps.ref_count[1];

    if(h->slice_type_nos != AV_PICTURE_TYPE_I){
        unsigned max= (16<<(s->picture_structure != PICT_FRAME))-1;
        if(h->slice_type_nos == AV_PICTURE_TYPE_B){
            h->direct_spatial_mv_pred= get_bits1(&s->gb);
        }
        num_ref_idx_active_override_flag= get_bits1(&s->gb);

        if(num_ref_idx_active_override_flag){
            h->ref_count[0]= get_ue_golomb(&s->gb) + 1;
            if(h->slice_type_nos==AV_PICTURE_TYPE_B)
                h->ref_count[1]= get_ue_golomb(&s->gb) + 1;

        }
        if(h->ref_count[0]-1 > max || h->ref_count[1]-1 > max){
            av_log(h->s.avctx, AV_LOG_ERROR, "reference overflow\n");
            h->ref_count[0]= h->ref_count[1]= 1;
            return -1;
        }
        if(h->slice_type_nos == AV_PICTURE_TYPE_B)
            h->list_count= 2;
        else
            h->list_count= 1;
    }else
        h->ref_count[1]= h->ref_count[0]= h->list_count= 0;

    if(!default_ref_list_done){
        ff_h264_fill_default_ref_list(h);
    }

    if(h->slice_type_nos!=AV_PICTURE_TYPE_I && ff_h264_decode_ref_pic_list_reordering(h) < 0) {
        h->ref_count[1]= h->ref_count[0]= 0;
        return -1;
    }

    if(h->slice_type_nos!=AV_PICTURE_TYPE_I){
        s->last_picture_ptr= &h->ref_list[0][0];
        ff_copy_picture(&s->last_picture, s->last_picture_ptr);
    }
    if(h->slice_type_nos==AV_PICTURE_TYPE_B){
        s->next_picture_ptr= &h->ref_list[1][0];
        ff_copy_picture(&s->next_picture, s->next_picture_ptr);
    }

    if(   (h->pps.weighted_pred          && h->slice_type_nos == AV_PICTURE_TYPE_P )
       ||  (h->pps.weighted_bipred_idc==1 && h->slice_type_nos== AV_PICTURE_TYPE_B ) )
        pred_weight_table(h);
    else if(h->pps.weighted_bipred_idc==2 && h->slice_type_nos== AV_PICTURE_TYPE_B){
        implicit_weight_table(h, -1);
    }else {
        h->use_weight = 0;
        for (i = 0; i < 2; i++) {
            h->luma_weight_flag[i]   = 0;
            h->chroma_weight_flag[i] = 0;
        }
    }

    if(h->nal_ref_idc && ff_h264_decode_ref_pic_marking(h0, &s->gb) < 0 &&
       (s->avctx->err_recognition & AV_EF_EXPLODE))
        return AVERROR_INVALIDDATA;

    if(FRAME_MBAFF){
        ff_h264_fill_mbaff_ref_list(h);

        if(h->pps.weighted_bipred_idc==2 && h->slice_type_nos== AV_PICTURE_TYPE_B){
            implicit_weight_table(h, 0);
            implicit_weight_table(h, 1);
        }
    }

    if(h->slice_type_nos==AV_PICTURE_TYPE_B && !h->direct_spatial_mv_pred)
        ff_h264_direct_dist_scale_factor(h);
    ff_h264_direct_ref_list_init(h);

    if( h->slice_type_nos != AV_PICTURE_TYPE_I && h->pps.cabac ){
        tmp = get_ue_golomb_31(&s->gb);
        if(tmp > 2){
            av_log(s->avctx, AV_LOG_ERROR, "cabac_init_idc overflow\n");
            return -1;
        }
        h->cabac_init_idc= tmp;
    }

    h->last_qscale_diff = 0;
    tmp = h->pps.init_qp + get_se_golomb(&s->gb);
    if(tmp>51+6*(h->sps.bit_depth_luma-8)){
        av_log(s->avctx, AV_LOG_ERROR, "QP %u out of range\n", tmp);
        return -1;
    }
    s->qscale= tmp;
    h->chroma_qp[0] = get_chroma_qp(h, 0, s->qscale);
    h->chroma_qp[1] = get_chroma_qp(h, 1, s->qscale);
    //FIXME qscale / qp ... stuff
    if(h->slice_type == AV_PICTURE_TYPE_SP){
        get_bits1(&s->gb); /* sp_for_switch_flag */
    }
    if(h->slice_type==AV_PICTURE_TYPE_SP || h->slice_type == AV_PICTURE_TYPE_SI){
        get_se_golomb(&s->gb); /* slice_qs_delta */
    }

    h->deblocking_filter = 1;
    h->slice_alpha_c0_offset = 52;
    h->slice_beta_offset = 52;
    if( h->pps.deblocking_filter_parameters_present ) {
        tmp= get_ue_golomb_31(&s->gb);
        if(tmp > 2){
            av_log(s->avctx, AV_LOG_ERROR, "deblocking_filter_idc %u out of range\n", tmp);
            return -1;
        }
        h->deblocking_filter= tmp;
        if(h->deblocking_filter < 2)
            h->deblocking_filter^= 1; // 1<->0

        if( h->deblocking_filter ) {
            h->slice_alpha_c0_offset += get_se_golomb(&s->gb) << 1;
            h->slice_beta_offset     += get_se_golomb(&s->gb) << 1;
            if(   h->slice_alpha_c0_offset > 104U
               || h->slice_beta_offset     > 104U){
                av_log(s->avctx, AV_LOG_ERROR, "deblocking filter parameters %d %d out of range\n", h->slice_alpha_c0_offset, h->slice_beta_offset);
                return -1;
            }
        }
    }

    if(   s->avctx->skip_loop_filter >= AVDISCARD_ALL
       ||(s->avctx->skip_loop_filter >= AVDISCARD_NONKEY && h->slice_type_nos != AV_PICTURE_TYPE_I)
       ||(s->avctx->skip_loop_filter >= AVDISCARD_BIDIR  && h->slice_type_nos == AV_PICTURE_TYPE_B)
       ||(s->avctx->skip_loop_filter >= AVDISCARD_NONREF && h->nal_ref_idc == 0))
        h->deblocking_filter= 0;

    if(h->deblocking_filter == 1 && h0->max_contexts > 1) {
        if(s->avctx->flags2 & CODEC_FLAG2_FAST) {
            /* Cheat slightly for speed:
               Do not bother to deblock across slices. */
            h->deblocking_filter = 2;
        } else {
            h0->max_contexts = 1;
            if(!h0->single_decode_warning) {
                av_log(s->avctx, AV_LOG_INFO, "Cannot parallelize deblocking type 1, decoding such frames in sequential order\n");
                h0->single_decode_warning = 1;
            }
            if (h != h0) {
                av_log(h->s.avctx, AV_LOG_ERROR, "Deblocking switched inside frame.\n");
                return 1;
            }
        }
    }
    h->qp_thresh = 15 + 52 - FFMIN(h->slice_alpha_c0_offset, h->slice_beta_offset)
                 - FFMAX3(0, h->pps.chroma_qp_index_offset[0], h->pps.chroma_qp_index_offset[1])
                 + 6 * (h->sps.bit_depth_luma - 8);

#if 0 //FMO
    if( h->pps.num_slice_groups > 1  && h->pps.mb_slice_group_map_type >= 3 && h->pps.mb_slice_group_map_type <= 5)
        slice_group_change_cycle= get_bits(&s->gb, ?);
#endif

    h0->last_slice_type = slice_type;
    h->slice_num = ++h0->current_slice;

    if(h->slice_num)
        h0->slice_row[(h->slice_num-1)&(MAX_SLICES-1)]= s->resync_mb_y;
    if (   h0->slice_row[h->slice_num&(MAX_SLICES-1)] + 3 >= s->resync_mb_y
        && h0->slice_row[h->slice_num&(MAX_SLICES-1)] <= s->resync_mb_y
        && h->slice_num >= MAX_SLICES) {
        //in case of ASO this check needs to be updated depending on how we decide to assign slice numbers in this case
        av_log(s->avctx, AV_LOG_WARNING, "Possibly too many slices (%d >= %d), increase MAX_SLICES and recompile if there are artifacts\n", h->slice_num, MAX_SLICES);
    }

    for(j=0; j<2; j++){
        int id_list[16];
        int *ref2frm= h->ref2frm[h->slice_num&(MAX_SLICES-1)][j];
        for(i=0; i<16; i++){
            id_list[i]= 60;
            if (h->ref_list[j][i].f.data[0]) {
                int k;
                uint8_t *base = h->ref_list[j][i].f.base[0];
                for(k=0; k<h->short_ref_count; k++)
                    if (h->short_ref[k]->f.base[0] == base) {
                        id_list[i]= k;
                        break;
                    }
                for(k=0; k<h->long_ref_count; k++)
                    if (h->long_ref[k] && h->long_ref[k]->f.base[0] == base) {
                        id_list[i]= h->short_ref_count + k;
                        break;
                    }
            }
        }

        ref2frm[0]=
        ref2frm[1]= -1;
        for(i=0; i<16; i++)
            ref2frm[i+2]= 4*id_list[i]
                          + (h->ref_list[j][i].f.reference & 3);
        ref2frm[18+0]=
        ref2frm[18+1]= -1;
        for(i=16; i<48; i++)
            ref2frm[i+4]= 4*id_list[(i-16)>>1]
                          + (h->ref_list[j][i].f.reference & 3);
    }

    //FIXME: fix draw_edges+PAFF+frame threads
    h->emu_edge_width= (s->flags&CODEC_FLAG_EMU_EDGE || (!h->sps.frame_mbs_only_flag && s->avctx->active_thread_type)) ? 0 : 16;
    h->emu_edge_height= (FRAME_MBAFF || FIELD_PICTURE) ? 0 : h->emu_edge_width;

    if(s->avctx->debug&FF_DEBUG_PICT_INFO){
        av_log(h->s.avctx, AV_LOG_DEBUG, "slice:%d %s mb:%d %c%s%s pps:%u frame:%d poc:%d/%d ref:%d/%d qp:%d loop:%d:%d:%d weight:%d%s %s\n",
               h->slice_num,
               (s->picture_structure==PICT_FRAME ? "F" : s->picture_structure==PICT_TOP_FIELD ? "T" : "B"),
               first_mb_in_slice,
               av_get_picture_type_char(h->slice_type), h->slice_type_fixed ? " fix" : "", h->nal_unit_type == NAL_IDR_SLICE ? " IDR" : "",
               pps_id, h->frame_num,
               s->current_picture_ptr->field_poc[0], s->current_picture_ptr->field_poc[1],
               h->ref_count[0], h->ref_count[1],
               s->qscale,
               h->deblocking_filter, h->slice_alpha_c0_offset/2-26, h->slice_beta_offset/2-26,
               h->use_weight,
               h->use_weight==1 && h->use_weight_chroma ? "c" : "",
               h->slice_type == AV_PICTURE_TYPE_B ? (h->direct_spatial_mv_pred ? "SPAT" : "TEMP") : ""
               );
    }

    return 0;
}

int ff_h264_get_slice_type(const H264Context *h)
{
    switch (h->slice_type) {
    case AV_PICTURE_TYPE_P:  return 0;
    case AV_PICTURE_TYPE_B:  return 1;
    case AV_PICTURE_TYPE_I:  return 2;
    case AV_PICTURE_TYPE_SP: return 3;
    case AV_PICTURE_TYPE_SI: return 4;
    default:         return -1;
    }
}

static av_always_inline void fill_filter_caches_inter(H264Context *h, MpegEncContext * const s, int mb_type, int top_xy,
                                                      int left_xy[LEFT_MBS], int top_type, int left_type[LEFT_MBS], int mb_xy, int list)
{
    int b_stride = h->b_stride;
    int16_t (*mv_dst)[2] = &h->mv_cache[list][scan8[0]];
    int8_t *ref_cache = &h->ref_cache[list][scan8[0]];
    if(IS_INTER(mb_type) || IS_DIRECT(mb_type)){
        if(USES_LIST(top_type, list)){
            const int b_xy= h->mb2b_xy[top_xy] + 3*b_stride;
            const int b8_xy= 4*top_xy + 2;
            int (*ref2frm)[64] = h->ref2frm[ h->slice_table[top_xy]&(MAX_SLICES-1) ][0] + (MB_MBAFF ? 20 : 2);
            AV_COPY128(mv_dst - 1*8, s->current_picture.f.motion_val[list][b_xy + 0]);
            ref_cache[0 - 1*8]=
            ref_cache[1 - 1*8]= ref2frm[list][s->current_picture.f.ref_index[list][b8_xy + 0]];
            ref_cache[2 - 1*8]=
            ref_cache[3 - 1*8]= ref2frm[list][s->current_picture.f.ref_index[list][b8_xy + 1]];
        }else{
            AV_ZERO128(mv_dst - 1*8);
            AV_WN32A(&ref_cache[0 - 1*8], ((LIST_NOT_USED)&0xFF)*0x01010101u);
        }

        if(!IS_INTERLACED(mb_type^left_type[LTOP])){
            if(USES_LIST(left_type[LTOP], list)){
                const int b_xy= h->mb2b_xy[left_xy[LTOP]] + 3;
                const int b8_xy= 4*left_xy[LTOP] + 1;
                int (*ref2frm)[64] = h->ref2frm[ h->slice_table[left_xy[LTOP]]&(MAX_SLICES-1) ][0] + (MB_MBAFF ? 20 : 2);
                AV_COPY32(mv_dst - 1 +  0, s->current_picture.f.motion_val[list][b_xy + b_stride*0]);
                AV_COPY32(mv_dst - 1 +  8, s->current_picture.f.motion_val[list][b_xy + b_stride*1]);
                AV_COPY32(mv_dst - 1 + 16, s->current_picture.f.motion_val[list][b_xy + b_stride*2]);
                AV_COPY32(mv_dst - 1 + 24, s->current_picture.f.motion_val[list][b_xy + b_stride*3]);
                ref_cache[-1 +  0]=
                ref_cache[-1 +  8]= ref2frm[list][s->current_picture.f.ref_index[list][b8_xy + 2*0]];
                ref_cache[-1 + 16]=
                ref_cache[-1 + 24]= ref2frm[list][s->current_picture.f.ref_index[list][b8_xy + 2*1]];
            }else{
                AV_ZERO32(mv_dst - 1 + 0);
                AV_ZERO32(mv_dst - 1 + 8);
                AV_ZERO32(mv_dst - 1 +16);
                AV_ZERO32(mv_dst - 1 +24);
                ref_cache[-1 +  0]=
                ref_cache[-1 +  8]=
                ref_cache[-1 + 16]=
                ref_cache[-1 + 24]= LIST_NOT_USED;
            }
        }
    }

    if(!USES_LIST(mb_type, list)){
        fill_rectangle(mv_dst, 4, 4, 8, pack16to32(0,0), 4);
        AV_WN32A(&ref_cache[0*8], ((LIST_NOT_USED)&0xFF)*0x01010101u);
        AV_WN32A(&ref_cache[1*8], ((LIST_NOT_USED)&0xFF)*0x01010101u);
        AV_WN32A(&ref_cache[2*8], ((LIST_NOT_USED)&0xFF)*0x01010101u);
        AV_WN32A(&ref_cache[3*8], ((LIST_NOT_USED)&0xFF)*0x01010101u);
        return;
    }

    {
        int8_t *ref = &s->current_picture.f.ref_index[list][4*mb_xy];
        int (*ref2frm)[64] = h->ref2frm[ h->slice_num&(MAX_SLICES-1) ][0] + (MB_MBAFF ? 20 : 2);
        uint32_t ref01 = (pack16to32(ref2frm[list][ref[0]],ref2frm[list][ref[1]])&0x00FF00FF)*0x0101;
        uint32_t ref23 = (pack16to32(ref2frm[list][ref[2]],ref2frm[list][ref[3]])&0x00FF00FF)*0x0101;
        AV_WN32A(&ref_cache[0*8], ref01);
        AV_WN32A(&ref_cache[1*8], ref01);
        AV_WN32A(&ref_cache[2*8], ref23);
        AV_WN32A(&ref_cache[3*8], ref23);
    }

    {
        int16_t (*mv_src)[2] = &s->current_picture.f.motion_val[list][4*s->mb_x + 4*s->mb_y*b_stride];
        AV_COPY128(mv_dst + 8*0, mv_src + 0*b_stride);
        AV_COPY128(mv_dst + 8*1, mv_src + 1*b_stride);
        AV_COPY128(mv_dst + 8*2, mv_src + 2*b_stride);
        AV_COPY128(mv_dst + 8*3, mv_src + 3*b_stride);
    }
}

/**
 *
 * @return non zero if the loop filter can be skipped
 */
static int fill_filter_caches(H264Context *h, int mb_type){
    MpegEncContext * const s = &h->s;
    const int mb_xy= h->mb_xy;
    int top_xy, left_xy[LEFT_MBS];
    int top_type, left_type[LEFT_MBS];
    uint8_t *nnz;
    uint8_t *nnz_cache;

    top_xy     = mb_xy  - (s->mb_stride << MB_FIELD);

    /* Wow, what a mess, why didn't they simplify the interlacing & intra
     * stuff, I can't imagine that these complex rules are worth it. */

    left_xy[LBOT] = left_xy[LTOP] = mb_xy-1;
    if(FRAME_MBAFF){
        const int left_mb_field_flag     = IS_INTERLACED(s->current_picture.f.mb_type[mb_xy - 1]);
        const int curr_mb_field_flag     = IS_INTERLACED(mb_type);
        if(s->mb_y&1){
            if (left_mb_field_flag != curr_mb_field_flag) {
                left_xy[LTOP] -= s->mb_stride;
            }
        }else{
            if(curr_mb_field_flag){
                top_xy += s->mb_stride & (((s->current_picture.f.mb_type[top_xy] >> 7) & 1) - 1);
            }
            if (left_mb_field_flag != curr_mb_field_flag) {
                left_xy[LBOT] += s->mb_stride;
            }
        }
    }

    h->top_mb_xy = top_xy;
    h->left_mb_xy[LTOP] = left_xy[LTOP];
    h->left_mb_xy[LBOT] = left_xy[LBOT];
    {
        //for sufficiently low qp, filtering wouldn't do anything
        //this is a conservative estimate: could also check beta_offset and more accurate chroma_qp
        int qp_thresh = h->qp_thresh; //FIXME strictly we should store qp_thresh for each mb of a slice
        int qp = s->current_picture.f.qscale_table[mb_xy];
        if(qp <= qp_thresh
           && (left_xy[LTOP] < 0 || ((qp + s->current_picture.f.qscale_table[left_xy[LTOP]] + 1) >> 1) <= qp_thresh)
           && (top_xy        < 0 || ((qp + s->current_picture.f.qscale_table[top_xy       ] + 1) >> 1) <= qp_thresh)) {
            if(!FRAME_MBAFF)
                return 1;
            if ((left_xy[LTOP] < 0            || ((qp + s->current_picture.f.qscale_table[left_xy[LBOT]        ] + 1) >> 1) <= qp_thresh) &&
                (top_xy        < s->mb_stride || ((qp + s->current_picture.f.qscale_table[top_xy - s->mb_stride] + 1) >> 1) <= qp_thresh))
                return 1;
        }
    }

    top_type        = s->current_picture.f.mb_type[top_xy];
    left_type[LTOP] = s->current_picture.f.mb_type[left_xy[LTOP]];
    left_type[LBOT] = s->current_picture.f.mb_type[left_xy[LBOT]];
    if(h->deblocking_filter == 2){
        if(h->slice_table[top_xy       ] != h->slice_num) top_type= 0;
        if(h->slice_table[left_xy[LBOT]] != h->slice_num) left_type[LTOP]= left_type[LBOT]= 0;
    }else{
        if(h->slice_table[top_xy       ] == 0xFFFF) top_type= 0;
        if(h->slice_table[left_xy[LBOT]] == 0xFFFF) left_type[LTOP]= left_type[LBOT] =0;
    }
    h->top_type       = top_type;
    h->left_type[LTOP]= left_type[LTOP];
    h->left_type[LBOT]= left_type[LBOT];

    if(IS_INTRA(mb_type))
        return 0;

    fill_filter_caches_inter(h, s, mb_type, top_xy, left_xy, top_type, left_type, mb_xy, 0);
    if(h->list_count == 2)
        fill_filter_caches_inter(h, s, mb_type, top_xy, left_xy, top_type, left_type, mb_xy, 1);

    nnz = h->non_zero_count[mb_xy];
    nnz_cache = h->non_zero_count_cache;
    AV_COPY32(&nnz_cache[4+8*1], &nnz[ 0]);
    AV_COPY32(&nnz_cache[4+8*2], &nnz[ 4]);
    AV_COPY32(&nnz_cache[4+8*3], &nnz[ 8]);
    AV_COPY32(&nnz_cache[4+8*4], &nnz[12]);
    h->cbp= h->cbp_table[mb_xy];

    if(top_type){
        nnz = h->non_zero_count[top_xy];
        AV_COPY32(&nnz_cache[4+8*0], &nnz[3*4]);
    }

    if(left_type[LTOP]){
        nnz = h->non_zero_count[left_xy[LTOP]];
        nnz_cache[3+8*1]= nnz[3+0*4];
        nnz_cache[3+8*2]= nnz[3+1*4];
        nnz_cache[3+8*3]= nnz[3+2*4];
        nnz_cache[3+8*4]= nnz[3+3*4];
    }

    // CAVLC 8x8dct requires NNZ values for residual decoding that differ from what the loop filter needs
    if(!CABAC && h->pps.transform_8x8_mode){
        if(IS_8x8DCT(top_type)){
            nnz_cache[4+8*0]=
            nnz_cache[5+8*0]= (h->cbp_table[top_xy] & 0x4000) >> 12;
            nnz_cache[6+8*0]=
            nnz_cache[7+8*0]= (h->cbp_table[top_xy] & 0x8000) >> 12;
        }
        if(IS_8x8DCT(left_type[LTOP])){
            nnz_cache[3+8*1]=
            nnz_cache[3+8*2]= (h->cbp_table[left_xy[LTOP]]&0x2000) >> 12; //FIXME check MBAFF
        }
        if(IS_8x8DCT(left_type[LBOT])){
            nnz_cache[3+8*3]=
            nnz_cache[3+8*4]= (h->cbp_table[left_xy[LBOT]]&0x8000) >> 12; //FIXME check MBAFF
        }

        if(IS_8x8DCT(mb_type)){
            nnz_cache[scan8[0   ]]= nnz_cache[scan8[1   ]]=
            nnz_cache[scan8[2   ]]= nnz_cache[scan8[3   ]]= (h->cbp & 0x1000) >> 12;

            nnz_cache[scan8[0+ 4]]= nnz_cache[scan8[1+ 4]]=
            nnz_cache[scan8[2+ 4]]= nnz_cache[scan8[3+ 4]]= (h->cbp & 0x2000) >> 12;

            nnz_cache[scan8[0+ 8]]= nnz_cache[scan8[1+ 8]]=
            nnz_cache[scan8[2+ 8]]= nnz_cache[scan8[3+ 8]]= (h->cbp & 0x4000) >> 12;

            nnz_cache[scan8[0+12]]= nnz_cache[scan8[1+12]]=
            nnz_cache[scan8[2+12]]= nnz_cache[scan8[3+12]]= (h->cbp & 0x8000) >> 12;
        }
    }

    return 0;
}

static void loop_filter(H264Context *h, int start_x, int end_x){
    MpegEncContext * const s = &h->s;
    uint8_t  *dest_y, *dest_cb, *dest_cr;
    int linesize, uvlinesize, mb_x, mb_y;
    const int end_mb_y= s->mb_y + FRAME_MBAFF;
    const int old_slice_type= h->slice_type;
    const int pixel_shift = h->pixel_shift;
    const int block_h = 16 >> s->chroma_y_shift;

    if(h->deblocking_filter) {
        for(mb_x= start_x; mb_x<end_x; mb_x++){
            for(mb_y=end_mb_y - FRAME_MBAFF; mb_y<= end_mb_y; mb_y++){
                int mb_xy, mb_type;
                mb_xy = h->mb_xy = mb_x + mb_y*s->mb_stride;
                h->slice_num= h->slice_table[mb_xy];
                mb_type = s->current_picture.f.mb_type[mb_xy];
                h->list_count= h->list_counts[mb_xy];

                if(FRAME_MBAFF)
                    h->mb_mbaff = h->mb_field_decoding_flag = !!IS_INTERLACED(mb_type);

                s->mb_x= mb_x;
                s->mb_y= mb_y;
                dest_y  = s->current_picture.f.data[0] + ((mb_x << pixel_shift) + mb_y * s->linesize  ) * 16;
                dest_cb = s->current_picture.f.data[1] + (mb_x << pixel_shift) * (8 << CHROMA444) + mb_y * s->uvlinesize * block_h;
                dest_cr = s->current_picture.f.data[2] + (mb_x << pixel_shift) * (8 << CHROMA444) + mb_y * s->uvlinesize * block_h;
                    //FIXME simplify above

                if (MB_FIELD) {
                    linesize   = h->mb_linesize   = s->linesize * 2;
                    uvlinesize = h->mb_uvlinesize = s->uvlinesize * 2;
                    if(mb_y&1){ //FIXME move out of this function?
                        dest_y -= s->linesize*15;
                        dest_cb-= s->uvlinesize * (block_h - 1);
                        dest_cr-= s->uvlinesize * (block_h - 1);
                    }
                } else {
                    linesize   = h->mb_linesize   = s->linesize;
                    uvlinesize = h->mb_uvlinesize = s->uvlinesize;
                }
                backup_mb_border(h, dest_y, dest_cb, dest_cr, linesize, uvlinesize, 0);
                if(fill_filter_caches(h, mb_type))
                    continue;
                h->chroma_qp[0] = get_chroma_qp(h, 0, s->current_picture.f.qscale_table[mb_xy]);
                h->chroma_qp[1] = get_chroma_qp(h, 1, s->current_picture.f.qscale_table[mb_xy]);

                if (FRAME_MBAFF) {
                    ff_h264_filter_mb     (h, mb_x, mb_y, dest_y, dest_cb, dest_cr, linesize, uvlinesize);
                } else {
                    ff_h264_filter_mb_fast(h, mb_x, mb_y, dest_y, dest_cb, dest_cr, linesize, uvlinesize);
                }
            }
        }
    }
    h->slice_type= old_slice_type;
    s->mb_x= end_x;
    s->mb_y= end_mb_y - FRAME_MBAFF;
    h->chroma_qp[0] = get_chroma_qp(h, 0, s->qscale);
    h->chroma_qp[1] = get_chroma_qp(h, 1, s->qscale);
}

static void predict_field_decoding_flag(H264Context *h){
    MpegEncContext * const s = &h->s;
    const int mb_xy= s->mb_x + s->mb_y*s->mb_stride;
    int mb_type = (h->slice_table[mb_xy-1] == h->slice_num)
                ? s->current_picture.f.mb_type[mb_xy - 1]
                : (h->slice_table[mb_xy-s->mb_stride] == h->slice_num)
                ? s->current_picture.f.mb_type[mb_xy - s->mb_stride]
                : 0;
    h->mb_mbaff = h->mb_field_decoding_flag = IS_INTERLACED(mb_type) ? 1 : 0;
}

/**
 * Draw edges and report progress for the last MB row.
 */
static void decode_finish_row(H264Context *h){
    MpegEncContext * const s = &h->s;
    int top = 16*(s->mb_y >> FIELD_PICTURE);
    int height = 16 << FRAME_MBAFF;
    int deblock_border = (16 + 4) << FRAME_MBAFF;
    int pic_height = 16*s->mb_height >> FIELD_PICTURE;

    if (h->deblocking_filter) {
        if((top + height) >= pic_height)
            height += deblock_border;

        top -= deblock_border;
    }

    if (top >= pic_height || (top + height) < h->emu_edge_height)
        return;

    height = FFMIN(height, pic_height - top);
    if (top < h->emu_edge_height) {
        height = top+height;
        top = 0;
    }

    ff_draw_horiz_band(s, top, height);

    if (s->dropable) return;

    ff_thread_report_progress((AVFrame*)s->current_picture_ptr, top + height - 1,
                             s->picture_structure==PICT_BOTTOM_FIELD);
}

static int decode_slice(struct AVCodecContext *avctx, void *arg){
    H264Context *h = *(void**)arg;
    MpegEncContext * const s = &h->s;
    const int part_mask= s->partitioned_frame ? (ER_AC_END|ER_AC_ERROR) : 0x7F;
    int lf_x_start = s->mb_x;

    s->mb_skip_run= -1;

    h->is_complex = FRAME_MBAFF || s->picture_structure != PICT_FRAME || s->codec_id != CODEC_ID_H264 ||
                    (CONFIG_GRAY && (s->flags&CODEC_FLAG_GRAY));

    if( h->pps.cabac ) {
        /* realign */
        align_get_bits( &s->gb );

        /* init cabac */
        ff_init_cabac_states( &h->cabac);
        ff_init_cabac_decoder( &h->cabac,
                               s->gb.buffer + get_bits_count(&s->gb)/8,
                               (get_bits_left(&s->gb) + 7)/8);

        ff_h264_init_cabac_states(h);

        for(;;){
//START_TIMER
            int ret = ff_h264_decode_mb_cabac(h);
            int eos;
//STOP_TIMER("decode_mb_cabac")

            if(ret>=0) ff_h264_hl_decode_mb(h);

            if( ret >= 0 && FRAME_MBAFF ) { //FIXME optimal? or let mb_decode decode 16x32 ?
                s->mb_y++;

                ret = ff_h264_decode_mb_cabac(h);

                if(ret>=0) ff_h264_hl_decode_mb(h);
                s->mb_y--;
            }
            eos = get_cabac_terminate( &h->cabac );

            if((s->workaround_bugs & FF_BUG_TRUNCATED) && h->cabac.bytestream > h->cabac.bytestream_end + 2){
                ff_er_add_slice(s, s->resync_mb_x, s->resync_mb_y, s->mb_x-1, s->mb_y, ER_MB_END&part_mask);
                if (s->mb_x >= lf_x_start) loop_filter(h, lf_x_start, s->mb_x + 1);
                return 0;
            }
            if( ret < 0 || h->cabac.bytestream > h->cabac.bytestream_end + 2) {
                av_log(h->s.avctx, AV_LOG_ERROR, "error while decoding MB %d %d, bytestream (%td)\n", s->mb_x, s->mb_y, h->cabac.bytestream_end - h->cabac.bytestream);
                ff_er_add_slice(s, s->resync_mb_x, s->resync_mb_y, s->mb_x, s->mb_y, ER_MB_ERROR&part_mask);
                return -1;
            }

            if( ++s->mb_x >= s->mb_width ) {
                loop_filter(h, lf_x_start, s->mb_x);
                s->mb_x = lf_x_start = 0;
                decode_finish_row(h);
                ++s->mb_y;
                if(FIELD_OR_MBAFF_PICTURE) {
                    ++s->mb_y;
                    if(FRAME_MBAFF && s->mb_y < s->mb_height)
                        predict_field_decoding_flag(h);
                }
            }

            if( eos || s->mb_y >= s->mb_height ) {
                tprintf(s->avctx, "slice end %d %d\n", get_bits_count(&s->gb), s->gb.size_in_bits);
                ff_er_add_slice(s, s->resync_mb_x, s->resync_mb_y, s->mb_x-1, s->mb_y, ER_MB_END&part_mask);
                if (s->mb_x > lf_x_start) loop_filter(h, lf_x_start, s->mb_x);
                return 0;
            }
        }

    } else {
        for(;;){
            int ret = ff_h264_decode_mb_cavlc(h);

            if(ret>=0) ff_h264_hl_decode_mb(h);

            if(ret>=0 && FRAME_MBAFF){ //FIXME optimal? or let mb_decode decode 16x32 ?
                s->mb_y++;
                ret = ff_h264_decode_mb_cavlc(h);

                if(ret>=0) ff_h264_hl_decode_mb(h);
                s->mb_y--;
            }

            if(ret<0){
                av_log(h->s.avctx, AV_LOG_ERROR, "error while decoding MB %d %d\n", s->mb_x, s->mb_y);
                ff_er_add_slice(s, s->resync_mb_x, s->resync_mb_y, s->mb_x, s->mb_y, ER_MB_ERROR&part_mask);
                return -1;
            }

            if(++s->mb_x >= s->mb_width){
                loop_filter(h, lf_x_start, s->mb_x);
                s->mb_x = lf_x_start = 0;
                decode_finish_row(h);
                ++s->mb_y;
                if(FIELD_OR_MBAFF_PICTURE) {
                    ++s->mb_y;
                    if(FRAME_MBAFF && s->mb_y < s->mb_height)
                        predict_field_decoding_flag(h);
                }
                if(s->mb_y >= s->mb_height){
                    tprintf(s->avctx, "slice end %d %d\n", get_bits_count(&s->gb), s->gb.size_in_bits);

                    if(   get_bits_count(&s->gb) == s->gb.size_in_bits
                       || get_bits_count(&s->gb) <  s->gb.size_in_bits && s->avctx->error_recognition < FF_ER_AGGRESSIVE) {
                        ff_er_add_slice(s, s->resync_mb_x, s->resync_mb_y, s->mb_x-1, s->mb_y, ER_MB_END&part_mask);

                        return 0;
                    }else{
                        ff_er_add_slice(s, s->resync_mb_x, s->resync_mb_y, s->mb_x, s->mb_y, ER_MB_END&part_mask);

                        return -1;
                    }
                }
            }

            if(get_bits_count(&s->gb) >= s->gb.size_in_bits && s->mb_skip_run<=0){
                tprintf(s->avctx, "slice end %d %d\n", get_bits_count(&s->gb), s->gb.size_in_bits);
                if(get_bits_count(&s->gb) == s->gb.size_in_bits ){
                    ff_er_add_slice(s, s->resync_mb_x, s->resync_mb_y, s->mb_x-1, s->mb_y, ER_MB_END&part_mask);
                    if (s->mb_x > lf_x_start) loop_filter(h, lf_x_start, s->mb_x);

                    return 0;
                }else{
                    ff_er_add_slice(s, s->resync_mb_x, s->resync_mb_y, s->mb_x, s->mb_y, ER_MB_ERROR&part_mask);

                    return -1;
                }
            }
        }
    }
}

/**
 * Call decode_slice() for each context.
 *
 * @param h h264 master context
 * @param context_count number of contexts to execute
 */
static int execute_decode_slices(H264Context *h, int context_count){
    MpegEncContext * const s = &h->s;
    AVCodecContext * const avctx= s->avctx;
    H264Context *hx;
    int i;

    if (s->avctx->hwaccel || s->avctx->codec->capabilities&CODEC_CAP_HWACCEL_VDPAU)
        return 0;
    if(context_count == 1) {
        return decode_slice(avctx, &h);
    } else {
        for(i = 1; i < context_count; i++) {
            hx = h->thread_context[i];
            hx->s.err_recognition = avctx->err_recognition;
            hx->s.error_count = 0;
            hx->x264_build= h->x264_build;
        }

        avctx->execute(avctx, decode_slice,
                       h->thread_context, NULL, context_count, sizeof(void*));

        /* pull back stuff from slices to master context */
        hx = h->thread_context[context_count - 1];
        s->mb_x = hx->s.mb_x;
        s->mb_y = hx->s.mb_y;
        s->dropable = hx->s.dropable;
        s->picture_structure = hx->s.picture_structure;
        for(i = 1; i < context_count; i++)
            h->s.error_count += h->thread_context[i]->s.error_count;
    }

    return 0;
}


static int decode_nal_units(H264Context *h, const uint8_t *buf, int buf_size){
    MpegEncContext * const s = &h->s;
    AVCodecContext * const avctx= s->avctx;
    H264Context *hx; ///< thread context
    int buf_index;
    int context_count;
    int next_avc;
    int pass = !(avctx->active_thread_type & FF_THREAD_FRAME);
    int nals_needed=0; ///< number of NALs that need decoding before the next frame thread starts
    int nal_index;

    h->nal_unit_type= 0;

    if(!s->slice_context_count)
         s->slice_context_count= 1;
    h->max_contexts = s->slice_context_count;

    if(!(s->flags2 & CODEC_FLAG2_CHUNKS)){
        h->current_slice = 0;
        if (!s->first_field)
            s->current_picture_ptr= NULL;
        ff_h264_reset_sei(h);
    }

    for(;pass <= 1;pass++){
        buf_index = 0;
        context_count = 0;
        next_avc = h->is_avc ? 0 : buf_size;
        nal_index = 0;
    for(;;){
        int consumed;
        int dst_length;
        int bit_length;
        uint8_t *ptr;
        int i, nalsize = 0;
        int err;

        if(buf_index >= next_avc) {
            if (buf_index >= buf_size - h->nal_length_size) break;
            nalsize = 0;
            for(i = 0; i < h->nal_length_size; i++)
                nalsize = (nalsize << 8) | buf[buf_index++];
            if(nalsize <= 0 || nalsize > buf_size - buf_index){
                av_log(h->s.avctx, AV_LOG_ERROR, "AVC: nal size %d\n", nalsize);
                break;
            }
            next_avc= buf_index + nalsize;
        } else {
            // start code prefix search
            for(; buf_index + 3 < next_avc; buf_index++){
                // This should always succeed in the first iteration.
                if(buf[buf_index] == 0 && buf[buf_index+1] == 0 && buf[buf_index+2] == 1)
                    break;
            }

            if(buf_index+3 >= buf_size) break;

            buf_index+=3;
            if(buf_index >= next_avc) continue;
        }

        hx = h->thread_context[context_count];

        ptr= ff_h264_decode_nal(hx, buf + buf_index, &dst_length, &consumed, next_avc - buf_index);
        if (ptr==NULL || dst_length < 0){
            return -1;
        }
        i= buf_index + consumed;
        if((s->workaround_bugs & FF_BUG_AUTODETECT) && i+3<next_avc &&
           buf[i]==0x00 && buf[i+1]==0x00 && buf[i+2]==0x01 && buf[i+3]==0xE0)
            s->workaround_bugs |= FF_BUG_TRUNCATED;

        if(!(s->workaround_bugs & FF_BUG_TRUNCATED)){
        while(dst_length > 0 && ptr[dst_length - 1] == 0)
            dst_length--;
        }
        bit_length= !dst_length ? 0 : (8*dst_length - ff_h264_decode_rbsp_trailing(h, ptr + dst_length - 1));

        if(s->avctx->debug&FF_DEBUG_STARTCODE){
            av_log(h->s.avctx, AV_LOG_DEBUG, "NAL %d/%d at %d/%d length %d pass %d\n", hx->nal_unit_type, hx->nal_ref_idc, buf_index, buf_size, dst_length, pass);
        }

        if (h->is_avc && (nalsize != consumed) && nalsize){
            av_log(h->s.avctx, AV_LOG_DEBUG, "AVC: Consumed only %d bytes instead of %d\n", consumed, nalsize);
        }

        buf_index += consumed;
        nal_index++;

        if(pass == 0) {
            // packets can sometimes contain multiple PPS/SPS
            // e.g. two PAFF field pictures in one packet, or a demuxer which splits NALs strangely
            // if so, when frame threading we can't start the next thread until we've read all of them
            switch (hx->nal_unit_type) {
                case NAL_SPS:
                case NAL_PPS:
                    nals_needed = nal_index;
                    break;
                case NAL_IDR_SLICE:
                case NAL_SLICE:
                    init_get_bits(&hx->s.gb, ptr, bit_length);
                    if (!get_ue_golomb(&hx->s.gb))
                        nals_needed = nal_index;
            }
            continue;
        }

        //FIXME do not discard SEI id
        if(avctx->skip_frame >= AVDISCARD_NONREF && h->nal_ref_idc  == 0)
            continue;

      again:
        err = 0;
        switch(hx->nal_unit_type){
        case NAL_IDR_SLICE:
            if (h->nal_unit_type != NAL_IDR_SLICE) {
                av_log(h->s.avctx, AV_LOG_ERROR, "Invalid mix of idr and non-idr slices\n");
                return -1;
            }
            idr(h); // FIXME ensure we don't lose some frames if there is reordering
        case NAL_SLICE:
            init_get_bits(&hx->s.gb, ptr, bit_length);
            hx->intra_gb_ptr=
            hx->inter_gb_ptr= &hx->s.gb;
            hx->s.data_partitioning = 0;

            if((err = decode_slice_header(hx, h)))
               break;

            if (   h->sei_recovery_frame_cnt >= 0
                && (   h->recovery_frame<0
                    || ((h->recovery_frame - h->frame_num) & ((1 << h->sps.log2_max_frame_num)-1)) > h->sei_recovery_frame_cnt)) {
                h->recovery_frame = (h->frame_num + h->sei_recovery_frame_cnt) %
                                    (1 << h->sps.log2_max_frame_num);
            }

            s->current_picture_ptr->f.key_frame |=
                    (hx->nal_unit_type == NAL_IDR_SLICE);

            if (h->recovery_frame == h->frame_num) {
                s->current_picture_ptr->sync |= 1;
                h->recovery_frame = -1;
            }

            h->sync |= !!s->current_picture_ptr->f.key_frame;
            h->sync |= 3*!!(s->flags2 & CODEC_FLAG2_SHOW_ALL);
            s->current_picture_ptr->sync |= h->sync;

            if (h->current_slice == 1) {
                if(!(s->flags2 & CODEC_FLAG2_CHUNKS)) {
                    decode_postinit(h, nal_index >= nals_needed);
                }

                if (s->avctx->hwaccel && s->avctx->hwaccel->start_frame(s->avctx, NULL, 0) < 0)
                    return -1;
                if(CONFIG_H264_VDPAU_DECODER && s->avctx->codec->capabilities&CODEC_CAP_HWACCEL_VDPAU)
                    ff_vdpau_h264_picture_start(s);
            }

            if(hx->redundant_pic_count==0
               && (avctx->skip_frame < AVDISCARD_NONREF || hx->nal_ref_idc)
               && (avctx->skip_frame < AVDISCARD_BIDIR  || hx->slice_type_nos!=AV_PICTURE_TYPE_B)
               && (avctx->skip_frame < AVDISCARD_NONKEY || hx->slice_type_nos==AV_PICTURE_TYPE_I)
               && avctx->skip_frame < AVDISCARD_ALL){
                if(avctx->hwaccel) {
                    if (avctx->hwaccel->decode_slice(avctx, &buf[buf_index - consumed], consumed) < 0)
                        return -1;
                }else
                if(CONFIG_H264_VDPAU_DECODER && s->avctx->codec->capabilities&CODEC_CAP_HWACCEL_VDPAU){
                    static const uint8_t start_code[] = {0x00, 0x00, 0x01};
                    ff_vdpau_add_data_chunk(s, start_code, sizeof(start_code));
                    ff_vdpau_add_data_chunk(s, &buf[buf_index - consumed], consumed );
                }else
                    context_count++;
            }
            break;
        case NAL_DPA:
            init_get_bits(&hx->s.gb, ptr, bit_length);
            hx->intra_gb_ptr=
            hx->inter_gb_ptr= NULL;

            if ((err = decode_slice_header(hx, h)) < 0)
                break;

            hx->s.data_partitioning = 1;

            break;
        case NAL_DPB:
            init_get_bits(&hx->intra_gb, ptr, bit_length);
            hx->intra_gb_ptr= &hx->intra_gb;
            break;
        case NAL_DPC:
            init_get_bits(&hx->inter_gb, ptr, bit_length);
            hx->inter_gb_ptr= &hx->inter_gb;

            if(hx->redundant_pic_count==0 && hx->intra_gb_ptr && hx->s.data_partitioning
               && s->context_initialized
               && (avctx->skip_frame < AVDISCARD_NONREF || hx->nal_ref_idc)
               && (avctx->skip_frame < AVDISCARD_BIDIR  || hx->slice_type_nos!=AV_PICTURE_TYPE_B)
               && (avctx->skip_frame < AVDISCARD_NONKEY || hx->slice_type_nos==AV_PICTURE_TYPE_I)
               && avctx->skip_frame < AVDISCARD_ALL)
                context_count++;
            break;
        case NAL_SEI:
            init_get_bits(&s->gb, ptr, bit_length);
            ff_h264_decode_sei(h);
            break;
        case NAL_SPS:
            init_get_bits(&s->gb, ptr, bit_length);
            if(ff_h264_decode_seq_parameter_set(h) < 0 && (h->is_avc ? (nalsize != consumed) && nalsize : 1)){
                av_log(h->s.avctx, AV_LOG_DEBUG, "SPS decoding failure, trying alternative mode\n");
                if(h->is_avc) av_assert0(next_avc - buf_index + consumed == nalsize);
                init_get_bits(&s->gb, &buf[buf_index + 1 - consumed], 8*(next_avc - buf_index + consumed));
                ff_h264_decode_seq_parameter_set(h);
            }

            if (s->flags& CODEC_FLAG_LOW_DELAY ||
                (h->sps.bitstream_restriction_flag && !h->sps.num_reorder_frames))
                s->low_delay=1;

            if(avctx->has_b_frames < 2)
                avctx->has_b_frames= !s->low_delay;
            break;
        case NAL_PPS:
            init_get_bits(&s->gb, ptr, bit_length);

            ff_h264_decode_picture_parameter_set(h, bit_length);

            break;
        case NAL_AUD:
        case NAL_END_SEQUENCE:
        case NAL_END_STREAM:
        case NAL_FILLER_DATA:
        case NAL_SPS_EXT:
        case NAL_AUXILIARY_SLICE:
            break;
        default:
            av_log(avctx, AV_LOG_DEBUG, "Unknown NAL code: %d (%d bits)\n", hx->nal_unit_type, bit_length);
        }

        if(context_count == h->max_contexts) {
            execute_decode_slices(h, context_count);
            context_count = 0;
        }

        if (err < 0)
            av_log(h->s.avctx, AV_LOG_ERROR, "decode_slice_header error\n");
        else if(err == 1) {
            /* Slice could not be decoded in parallel mode, copy down
             * NAL unit stuff to context 0 and restart. Note that
             * rbsp_buffer is not transferred, but since we no longer
             * run in parallel mode this should not be an issue. */
            h->nal_unit_type = hx->nal_unit_type;
            h->nal_ref_idc   = hx->nal_ref_idc;
            hx = h;
            goto again;
        }
    }
    }
    if(context_count)
        execute_decode_slices(h, context_count);
    return buf_index;
}

/**
 * Return the number of bytes consumed for building the current frame.
 */
static int get_consumed_bytes(MpegEncContext *s, int pos, int buf_size){
        if(pos==0) pos=1; //avoid infinite loops (i doubt that is needed but ...)
        if(pos+10>buf_size) pos=buf_size; // oops ;)

        return pos;
}

static int decode_frame(AVCodecContext *avctx,
                             void *data, int *data_size,
                             AVPacket *avpkt)
{
    const uint8_t *buf = avpkt->data;
    int buf_size = avpkt->size;
    H264Context *h = avctx->priv_data;
    MpegEncContext *s = &h->s;
    AVFrame *pict = data;
    int buf_index = 0;
    Picture *out;
    int i, out_idx;

    s->flags= avctx->flags;
    s->flags2= avctx->flags2;

   /* end of stream, output what is still in the buffers */
    if (buf_size == 0) {
 out:

        s->current_picture_ptr = NULL;

//FIXME factorize this with the output code below
        out = h->delayed_pic[0];
        out_idx = 0;
        for (i = 1; h->delayed_pic[i] && !h->delayed_pic[i]->f.key_frame && !h->delayed_pic[i]->mmco_reset; i++)
            if(h->delayed_pic[i]->poc < out->poc){
                out = h->delayed_pic[i];
                out_idx = i;
            }

        for(i=out_idx; h->delayed_pic[i]; i++)
            h->delayed_pic[i] = h->delayed_pic[i+1];

        if(out){
            *data_size = sizeof(AVFrame);
            *pict= *(AVFrame*)out;
        }

        return buf_index;
    }
    if(h->is_avc && buf_size >= 9 && buf[0]==1 && buf[2]==0 && (buf[4]&0xFC)==0xFC && (buf[5]&0x1F) && buf[8]==0x67){
        int cnt= buf[5]&0x1f;
        uint8_t *p= buf+6;
        while(cnt--){
            int nalsize= AV_RB16(p) + 2;
            if(nalsize > buf_size - (p-buf) || p[2]!=0x67)
                goto not_extra;
            p += nalsize;
        }
        cnt = *(p++);
        if(!cnt)
            goto not_extra;
        while(cnt--){
            int nalsize= AV_RB16(p) + 2;
            if(nalsize > buf_size - (p-buf) || p[2]!=0x68)
                goto not_extra;
            p += nalsize;
        }

        return ff_h264_decode_extradata(h, buf, buf_size);
    }
not_extra:

    buf_index=decode_nal_units(h, buf, buf_size);
    if(buf_index < 0)
        return -1;

    if (!s->current_picture_ptr && h->nal_unit_type == NAL_END_SEQUENCE) {
        av_assert0(buf_index <= buf_size);
        goto out;
    }

    if(!(s->flags2 & CODEC_FLAG2_CHUNKS) && !s->current_picture_ptr){
        if (avctx->skip_frame >= AVDISCARD_NONREF ||
            buf_size >= 4 && !memcmp("Q264", buf, 4))
            return buf_size;
        av_log(avctx, AV_LOG_ERROR, "no frame!\n");
        return -1;
    }

    if(!(s->flags2 & CODEC_FLAG2_CHUNKS) || (s->mb_y >= s->mb_height && s->mb_height)){

        if(s->flags2 & CODEC_FLAG2_CHUNKS) decode_postinit(h, 1);

        field_end(h, 0);

        *data_size = 0; /* Wait for second field. */
        if (h->next_output_pic && (h->next_output_pic->sync || h->sync>1)) {
                *data_size = sizeof(AVFrame);
                *pict = *(AVFrame*)h->next_output_pic;
        }
    }

    assert(pict->data[0] || !*data_size);
    ff_print_debug_info(s, pict);
//printf("out %d\n", (int)pict->data[0]);

    return get_consumed_bytes(s, buf_index, buf_size);
}
#if 0
static inline void fill_mb_avail(H264Context *h){
    MpegEncContext * const s = &h->s;
    const int mb_xy= s->mb_x + s->mb_y*s->mb_stride;

    if(s->mb_y){
        h->mb_avail[0]= s->mb_x                 && h->slice_table[mb_xy - s->mb_stride - 1] == h->slice_num;
        h->mb_avail[1]=                            h->slice_table[mb_xy - s->mb_stride    ] == h->slice_num;
        h->mb_avail[2]= s->mb_x+1 < s->mb_width && h->slice_table[mb_xy - s->mb_stride + 1] == h->slice_num;
    }else{
        h->mb_avail[0]=
        h->mb_avail[1]=
        h->mb_avail[2]= 0;
    }
    h->mb_avail[3]= s->mb_x && h->slice_table[mb_xy - 1] == h->slice_num;
    h->mb_avail[4]= 1; //FIXME move out
    h->mb_avail[5]= 0; //FIXME move out
}
#endif

#ifdef TEST
#undef printf
#undef random
#define COUNT 8000
#define SIZE (COUNT*40)
extern AVCodec ff_h264_decoder;
int main(void){
    int i;
    uint8_t temp[SIZE];
    PutBitContext pb;
    GetBitContext gb;
//    int int_temp[10000];
    DSPContext dsp;
    AVCodecContext avctx;

    avcodec_get_context_defaults3(&avctx, &ff_h264_decoder);

    dsputil_init(&dsp, &avctx);

    init_put_bits(&pb, temp, SIZE);
    printf("testing unsigned exp golomb\n");
    for(i=0; i<COUNT; i++){
        START_TIMER
        set_ue_golomb(&pb, i);
        STOP_TIMER("set_ue_golomb");
    }
    flush_put_bits(&pb);

    init_get_bits(&gb, temp, 8*SIZE);
    for(i=0; i<COUNT; i++){
        int j, s = show_bits(&gb, 24);

        {START_TIMER
        j= get_ue_golomb(&gb);
        if(j != i){
            printf("mismatch! at %d (%d should be %d) bits:%6X\n", i, j, i, s);
//            return -1;
        }
        STOP_TIMER("get_ue_golomb");}
    }


    init_put_bits(&pb, temp, SIZE);
    printf("testing signed exp golomb\n");
    for(i=0; i<COUNT; i++){
        START_TIMER
        set_se_golomb(&pb, i - COUNT/2);
        STOP_TIMER("set_se_golomb");
    }
    flush_put_bits(&pb);

    init_get_bits(&gb, temp, 8*SIZE);
    for(i=0; i<COUNT; i++){
        int j, s = show_bits(&gb, 24);

        {START_TIMER
        j= get_se_golomb(&gb);
        if(j != i - COUNT/2){
            printf("mismatch! at %d (%d should be %d) bits:%6X\n", i, j, i, s);
//            return -1;
        }
        STOP_TIMER("get_se_golomb");}
    }

    printf("Testing RBSP\n");


    return 0;
}
#endif /* TEST */


av_cold void ff_h264_free_context(H264Context *h)
{
    int i;

    free_tables(h, 1); //FIXME cleanup init stuff perhaps

    for(i = 0; i < MAX_SPS_COUNT; i++)
        av_freep(h->sps_buffers + i);

    for(i = 0; i < MAX_PPS_COUNT; i++)
        av_freep(h->pps_buffers + i);
}

av_cold int ff_h264_decode_end(AVCodecContext *avctx)
{
    H264Context *h = avctx->priv_data;
    MpegEncContext *s = &h->s;

    ff_h264_remove_all_refs(h);
    ff_h264_free_context(h);

    MPV_common_end(s);

//    memset(h, 0, sizeof(H264Context));

    return 0;
}

static const AVProfile profiles[] = {
    { FF_PROFILE_H264_BASELINE,             "Baseline"              },
    { FF_PROFILE_H264_CONSTRAINED_BASELINE, "Constrained Baseline"  },
    { FF_PROFILE_H264_MAIN,                 "Main"                  },
    { FF_PROFILE_H264_EXTENDED,             "Extended"              },
    { FF_PROFILE_H264_HIGH,                 "High"                  },
    { FF_PROFILE_H264_HIGH_10,              "High 10"               },
    { FF_PROFILE_H264_HIGH_10_INTRA,        "High 10 Intra"         },
    { FF_PROFILE_H264_HIGH_422,             "High 4:2:2"            },
    { FF_PROFILE_H264_HIGH_422_INTRA,       "High 4:2:2 Intra"      },
    { FF_PROFILE_H264_HIGH_444,             "High 4:4:4"            },
    { FF_PROFILE_H264_HIGH_444_PREDICTIVE,  "High 4:4:4 Predictive" },
    { FF_PROFILE_H264_HIGH_444_INTRA,       "High 4:4:4 Intra"      },
    { FF_PROFILE_H264_CAVLC_444,            "CAVLC 4:4:4"           },
    { FF_PROFILE_UNKNOWN },
};

static const AVOption h264_options[] = {
    {"is_avc", "is avc", offsetof(H264Context, is_avc), FF_OPT_TYPE_INT, {.dbl = 0}, 0, 1, 0},
    {"nal_length_size", "nal_length_size", offsetof(H264Context, nal_length_size), FF_OPT_TYPE_INT, {.dbl = 0}, 0, 4, 0},
    {NULL}
};

static const AVClass h264_class = {
    "H264 Decoder",
    av_default_item_name,
    h264_options,
    LIBAVUTIL_VERSION_INT,
};

static const AVClass h264_vdpau_class = {
    "H264 VDPAU Decoder",
    av_default_item_name,
    h264_options,
    LIBAVUTIL_VERSION_INT,
};

AVCodec ff_h264_decoder = {
    .name           = "h264",
    .type           = AVMEDIA_TYPE_VIDEO,
    .id             = CODEC_ID_H264,
    .priv_data_size = sizeof(H264Context),
    .init           = ff_h264_decode_init,
    .close          = ff_h264_decode_end,
    .decode         = decode_frame,
    .capabilities   = /*CODEC_CAP_DRAW_HORIZ_BAND |*/ CODEC_CAP_DR1 | CODEC_CAP_DELAY |
                      CODEC_CAP_SLICE_THREADS | CODEC_CAP_FRAME_THREADS,
    .flush= flush_dpb,
    .long_name = NULL_IF_CONFIG_SMALL("H.264 / AVC / MPEG-4 AVC / MPEG-4 part 10"),
    .init_thread_copy      = ONLY_IF_THREADS_ENABLED(decode_init_thread_copy),
    .update_thread_context = ONLY_IF_THREADS_ENABLED(decode_update_thread_context),
    .profiles = NULL_IF_CONFIG_SMALL(profiles),
    .priv_class     = &h264_class,
};

#if CONFIG_H264_VDPAU_DECODER
AVCodec ff_h264_vdpau_decoder = {
    .name           = "h264_vdpau",
    .type           = AVMEDIA_TYPE_VIDEO,
    .id             = CODEC_ID_H264,
    .priv_data_size = sizeof(H264Context),
    .init           = ff_h264_decode_init,
    .close          = ff_h264_decode_end,
    .decode         = decode_frame,
    .capabilities   = CODEC_CAP_DR1 | CODEC_CAP_DELAY | CODEC_CAP_HWACCEL_VDPAU,
    .flush= flush_dpb,
    .long_name = NULL_IF_CONFIG_SMALL("H.264 / AVC / MPEG-4 AVC / MPEG-4 part 10 (VDPAU acceleration)"),
    .pix_fmts = (const enum PixelFormat[]){PIX_FMT_VDPAU_H264, PIX_FMT_NONE},
    .profiles = NULL_IF_CONFIG_SMALL(profiles),
    .priv_class     = &h264_vdpau_class,
};
#endif<|MERGE_RESOLUTION|>--- conflicted
+++ resolved
@@ -1818,11 +1818,7 @@
                                     idct_dc_add(ptr, h->mb + (i*16+p*256 << pixel_shift), linesize);
                                 else
                                     idct_add   (ptr, h->mb + (i*16+p*256 << pixel_shift), linesize);
-<<<<<<< HEAD
-                            }else if(CONFIG_SVQ3_DECODER)
-=======
                             } else if (CONFIG_SVQ3_DECODER)
->>>>>>> b348c852
                                 ff_svq3_add_idct_c(ptr, h->mb + i*16+p*256, linesize, qscale, 0);
                         }
                     }
@@ -1842,11 +1838,7 @@
                         dctcoef_set(h->mb+(p*256 << pixel_shift), pixel_shift, dc_mapping[i], dctcoef_get(h->mb_luma_dc[p], pixel_shift, i));
                 }
             }
-<<<<<<< HEAD
-        }else if(CONFIG_SVQ3_DECODER)
-=======
         } else if (CONFIG_SVQ3_DECODER)
->>>>>>> b348c852
             ff_svq3_luma_dc_dequant_idct_c(h->mb+p*256, h->mb_luma_dc[p], qscale);
     }
 }
@@ -1890,11 +1882,7 @@
                     }
                 }
             }
-<<<<<<< HEAD
-        }else if(CONFIG_SVQ3_DECODER) {
-=======
         } else if (CONFIG_SVQ3_DECODER) {
->>>>>>> b348c852
             for(i=0; i<16; i++){
                 if(h->non_zero_count_cache[ scan8[i+p*16] ] || h->mb[i*16+p*256]){ //FIXME benchmark weird rule, & below
                     uint8_t * const ptr= dest_y + block_offset[i];
@@ -2088,13 +2076,7 @@
                     h->h264dsp.h264_idct_add8(dest, block_offset,
                                               h->mb, uvlinesize,
                                               h->non_zero_count_cache);
-<<<<<<< HEAD
-                }
-#if CONFIG_SVQ3_DECODER
-                else{
-=======
                 } else if (CONFIG_SVQ3_DECODER) {
->>>>>>> b348c852
                     h->h264dsp.h264_chroma_dc_dequant_idct(h->mb + 16*16*1, h->dequant4_coeff[IS_INTRA(mb_type) ? 1:4][h->chroma_qp[0]][0]);
                     h->h264dsp.h264_chroma_dc_dequant_idct(h->mb + 16*16*2, h->dequant4_coeff[IS_INTRA(mb_type) ? 2:5][h->chroma_qp[1]][0]);
                     for(j=1; j<3; j++){
@@ -2106,7 +2088,6 @@
                         }
                     }
                 }
-#endif
             }
         }
     }
