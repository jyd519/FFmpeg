--- conflicted
+++ resolved
@@ -36,13 +36,10 @@
 #include "parser.h"
 #include "mpeg12data.h"
 #include "rl.h"
-<<<<<<< HEAD
+#include "videodsp.h"
+
+#include "libavutil/opt.h"
 #include "libavutil/timecode.h"
-=======
-#include "videodsp.h"
->>>>>>> 6906b193
-
-#include "libavutil/opt.h"
 
 #define FRAME_SKIPPED 100 ///< return value for header parsers if frame is not coded
 
