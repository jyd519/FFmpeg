/*
 * H.26L/H.264/AVC/JVT/14496-10/... sei decoding
 * Copyright (c) 2003 Michael Niedermayer <michaelni@gmx.at>
 *
 * This file is part of FFmpeg.
 *
 * FFmpeg is free software; you can redistribute it and/or
 * modify it under the terms of the GNU Lesser General Public
 * License as published by the Free Software Foundation; either
 * version 2.1 of the License, or (at your option) any later version.
 *
 * FFmpeg is distributed in the hope that it will be useful,
 * but WITHOUT ANY WARRANTY; without even the implied warranty of
 * MERCHANTABILITY or FITNESS FOR A PARTICULAR PURPOSE.  See the GNU
 * Lesser General Public License for more details.
 *
 * You should have received a copy of the GNU Lesser General Public
 * License along with FFmpeg; if not, write to the Free Software
 * Foundation, Inc., 51 Franklin Street, Fifth Floor, Boston, MA 02110-1301 USA
 */

/**
 * @file
 * H.264 / AVC / MPEG4 part10 sei decoding.
 * @author Michael Niedermayer <michaelni@gmx.at>
 */

#include "internal.h"
#include "avcodec.h"
#include "h264.h"
#include "golomb.h"

#include <assert.h>

static const uint8_t sei_num_clock_ts_table[9] = {
    1, 1, 1, 2, 2, 3, 3, 2, 3
};

void ff_h264_reset_sei(H264Context *h)
{
    h->sei_recovery_frame_cnt       = -1;
    h->sei_dpb_output_delay         =  0;
    h->sei_cpb_removal_delay        = -1;
    h->sei_buffering_period_present =  0;
}

static int decode_picture_timing(H264Context *h)
{
    SPS *sps = &h->sps;
    int i;

    for (i = 0; i<MAX_SPS_COUNT; i++)
        if (!sps->log2_max_frame_num && h->sps_buffers[i])
            sps = h->sps_buffers[i];

    if (sps->nal_hrd_parameters_present_flag || sps->vcl_hrd_parameters_present_flag) {
        h->sei_cpb_removal_delay = get_bits_long(&h->gb,
                                                 sps->cpb_removal_delay_length);
        h->sei_dpb_output_delay  = get_bits_long(&h->gb,
                                                 sps->dpb_output_delay_length);
    }
    if (sps->pic_struct_present_flag) {
        unsigned int i, num_clock_ts;

        h->sei_pic_struct = get_bits(&h->gb, 4);
        h->sei_ct_type    = 0;

        if (h->sei_pic_struct > SEI_PIC_STRUCT_FRAME_TRIPLING)
            return AVERROR_INVALIDDATA;

        num_clock_ts = sei_num_clock_ts_table[h->sei_pic_struct];

        for (i = 0; i < num_clock_ts; i++) {
            if (get_bits(&h->gb, 1)) {                /* clock_timestamp_flag */
                unsigned int full_timestamp_flag;

                h->sei_ct_type |= 1 << get_bits(&h->gb, 2);
                skip_bits(&h->gb, 1);                 /* nuit_field_based_flag */
                skip_bits(&h->gb, 5);                 /* counting_type */
                full_timestamp_flag = get_bits(&h->gb, 1);
                skip_bits(&h->gb, 1);                 /* discontinuity_flag */
                skip_bits(&h->gb, 1);                 /* cnt_dropped_flag */
                skip_bits(&h->gb, 8);                 /* n_frames */
                if (full_timestamp_flag) {
                    skip_bits(&h->gb, 6);             /* seconds_value 0..59 */
                    skip_bits(&h->gb, 6);             /* minutes_value 0..59 */
                    skip_bits(&h->gb, 5);             /* hours_value 0..23 */
                } else {
                    if (get_bits(&h->gb, 1)) {        /* seconds_flag */
                        skip_bits(&h->gb, 6);         /* seconds_value range 0..59 */
                        if (get_bits(&h->gb, 1)) {    /* minutes_flag */
                            skip_bits(&h->gb, 6);     /* minutes_value 0..59 */
                            if (get_bits(&h->gb, 1))  /* hours_flag */
                                skip_bits(&h->gb, 5); /* hours_value 0..23 */
                        }
                    }
                }
                if (sps->time_offset_length > 0)
                    skip_bits(&h->gb,
                              sps->time_offset_length); /* time_offset */
            }
        }

        if (h->avctx->debug & FF_DEBUG_PICT_INFO)
            av_log(h->avctx, AV_LOG_DEBUG, "ct_type:%X pic_struct:%d\n",
                   h->sei_ct_type, h->sei_pic_struct);
    }
    return 0;
}

static int decode_user_data_itu_t_t35(H264Context *h, int size)
{
    uint32_t user_identifier;
    int dtg_active_format;

    if (size < 7)
        return -1;
    size -= 7;

    skip_bits(&h->gb, 8);   // country_code
    skip_bits(&h->gb, 16);  // provider_code
    user_identifier = get_bits_long(&h->gb, 32);

    switch (user_identifier) {
        case 0x44544731:    // "DTG1" - AFD_data
            if (size < 1)
                return -1;
            skip_bits(&h->gb, 1);
            if (get_bits(&h->gb, 1)) {
                skip_bits(&h->gb, 6);
                if (size < 2)
                    return -1;
                skip_bits(&h->gb, 4);
                dtg_active_format = get_bits(&h->gb, 4);
                h->avctx->dtg_active_format = dtg_active_format;
            } else {
                skip_bits(&h->gb, 6);
            }
            break;
        default:
            skip_bits(&h->gb, size * 8);
            break;
    }

    return 0;
}

static int decode_unregistered_user_data(H264Context *h, int size)
{
    uint8_t user_data[16 + 256];
    int e, build, i;

    if (size < 16)
        return AVERROR_INVALIDDATA;

    for (i = 0; i < sizeof(user_data) - 1 && i < size; i++)
        user_data[i] = get_bits(&h->gb, 8);

    user_data[i] = 0;
    e = sscanf(user_data + 16, "x264 - core %d", &build);
    if (e == 1 && build > 0)
        h->x264_build = build;
    if (e == 1 && build == 1 && !strncmp(user_data+16, "x264 - core 0000", 16))
        h->x264_build = 67;

    if (h->avctx->debug & FF_DEBUG_BUGS)
        av_log(h->avctx, AV_LOG_DEBUG, "user data:\"%s\"\n", user_data + 16);

    for (; i < size; i++)
        skip_bits(&h->gb, 8);

    return 0;
}

static int decode_recovery_point(H264Context *h)
{
    h->sei_recovery_frame_cnt = get_ue_golomb(&h->gb);

    /* 1b exact_match_flag,
     * 1b broken_link_flag,
     * 2b changing_slice_group_idc */
    skip_bits(&h->gb, 4);

    if (h->avctx->debug & FF_DEBUG_PICT_INFO)
        av_log(h->avctx, AV_LOG_DEBUG, "sei_recovery_frame_cnt: %d\n", h->sei_recovery_frame_cnt);

    return 0;
}

static int decode_buffering_period(H264Context *h)
{
    unsigned int sps_id;
    int sched_sel_idx;
    SPS *sps;

    sps_id = get_ue_golomb_31(&h->gb);
    if (sps_id > 31 || !h->sps_buffers[sps_id]) {
        av_log(h->avctx, AV_LOG_ERROR,
               "non-existing SPS %d referenced in buffering period\n", sps_id);
        return AVERROR_INVALIDDATA;
    }
    sps = h->sps_buffers[sps_id];

    // NOTE: This is really so duplicated in the standard... See H.264, D.1.1
    if (sps->nal_hrd_parameters_present_flag) {
        for (sched_sel_idx = 0; sched_sel_idx < sps->cpb_cnt; sched_sel_idx++) {
            h->initial_cpb_removal_delay[sched_sel_idx] =
                get_bits_long(&h->gb, sps->initial_cpb_removal_delay_length);
            // initial_cpb_removal_delay_offset
            skip_bits(&h->gb, sps->initial_cpb_removal_delay_length);
        }
    }
    if (sps->vcl_hrd_parameters_present_flag) {
        for (sched_sel_idx = 0; sched_sel_idx < sps->cpb_cnt; sched_sel_idx++) {
            h->initial_cpb_removal_delay[sched_sel_idx] =
                get_bits_long(&h->gb, sps->initial_cpb_removal_delay_length);
            // initial_cpb_removal_delay_offset
            skip_bits(&h->gb, sps->initial_cpb_removal_delay_length);
        }
    }

    h->sei_buffering_period_present = 1;
    return 0;
}

static int decode_frame_packing(H264Context *h, int size) {
    int bits = get_bits_left(&h->gb);

    h->sei_fpa.frame_packing_arrangement_id          = get_ue_golomb(&h->gb);
    h->sei_fpa.frame_packing_arrangement_cancel_flag = get_bits(&h->gb, 1);
    if (!h->sei_fpa.frame_packing_arrangement_cancel_flag) {
        h->sei_fpa.frame_packing_arrangement_type  = get_bits(&h->gb, 7);
        h->sei_fpa.quincunx_sampling_flag          = get_bits(&h->gb, 1);
        h->sei_fpa.content_interpretation_type     = get_bits(&h->gb, 6);
        skip_bits(&h->gb, 1); /* spatial_flipping_flag */
        skip_bits(&h->gb, 1); /* frame0_flipped_flag */
        skip_bits(&h->gb, 1); /* field_views_flag */
        skip_bits(&h->gb, 1); /* current_frame_is_frame0_flag */
        skip_bits(&h->gb, 1); /* frame0_self_contained_flag */
        skip_bits(&h->gb, 1); /* frame1_self_contained_flag */
        if (!h->sei_fpa.quincunx_sampling_flag && h->sei_fpa.frame_packing_arrangement_type != 5) {
            skip_bits(&h->gb, 4); /* frame0_grid_position_x */
            skip_bits(&h->gb, 4); /* frame0_grid_position_y */
            skip_bits(&h->gb, 4); /* frame1_grid_position_x */
            skip_bits(&h->gb, 4); /* frame1_grid_position_y */
        }
        skip_bits(&h->gb, 8); /* frame_packing_arrangement_reserved_byte */
        h->sei_fpa.frame_packing_arrangement_repetition_period = get_ue_golomb(&h->gb) /* frame_packing_arrangement_repetition_period */;
    }
    skip_bits(&h->gb, 1); /* frame_packing_arrangement_extension_flag */

    if (h->avctx->debug & FF_DEBUG_PICT_INFO)
        av_log(h->avctx, AV_LOG_DEBUG, "SEI FPA %d %d %d %d %d %d\n",
                                       h->sei_fpa.frame_packing_arrangement_id,
                                       h->sei_fpa.frame_packing_arrangement_cancel_flag,
                                       h->sei_fpa.frame_packing_arrangement_type,
                                       h->sei_fpa.quincunx_sampling_flag,
                                       h->sei_fpa.content_interpretation_type,
                                       h->sei_fpa.frame_packing_arrangement_repetition_period);
    skip_bits_long(&h->gb, 8 * size - (bits - get_bits_left(&h->gb)));
    return 0;
}

int ff_h264_decode_sei(H264Context *h)
{
    while (get_bits_left(&h->gb) > 16) {
        int type = 0;
        unsigned size = 0;
        unsigned next;
        int ret  = 0;

        do {
            if (get_bits_left(&h->gb) < 8)
                return AVERROR_INVALIDDATA;
            type += show_bits(&h->gb, 8);
        } while (get_bits(&h->gb, 8) == 255);

        do {
            if (get_bits_left(&h->gb) < 8)
                return AVERROR_INVALIDDATA;
            size += show_bits(&h->gb, 8);
        } while (get_bits(&h->gb, 8) == 255);

        if (h->avctx->debug&FF_DEBUG_STARTCODE)
            av_log(h->avctx, AV_LOG_DEBUG, "SEI %d len:%d\n", type, size);

        if (size > get_bits_left(&h->gb) / 8) {
            av_log(h->avctx, AV_LOG_ERROR, "SEI truncated\n");
            return AVERROR_INVALIDDATA;
        }
        next = get_bits_count(&h->gb) + 8 * size;

        switch (type) {
        case SEI_TYPE_PIC_TIMING: // Picture timing SEI
            ret = decode_picture_timing(h);
            if (ret < 0)
                return ret;
            break;
        case SEI_TYPE_USER_DATA_ITU_T_T35:
            if (decode_user_data_itu_t_t35(h, size) < 0)
                return -1;
            break;
        case SEI_TYPE_USER_DATA_UNREGISTERED:
            ret = decode_unregistered_user_data(h, size);
            if (ret < 0)
                return ret;
            break;
        case SEI_TYPE_RECOVERY_POINT:
            ret = decode_recovery_point(h);
            if (ret < 0)
                return ret;
            break;
        case SEI_BUFFERING_PERIOD:
            ret = decode_buffering_period(h);
            if (ret < 0)
                return ret;
            break;
<<<<<<< HEAD
        case SEI_TYPE_FRAME_PACKING:
            if (decode_frame_packing(h, size) < 0)
                return -1;
=======
        default:
            av_log(h->avctx, AV_LOG_DEBUG, "unknown SEI type %d\n", type);
            skip_bits(&h->gb, 8 * size);
>>>>>>> 26179964
        }
        skip_bits_long(&h->gb, next - get_bits_count(&h->gb));

        // FIXME check bits here
        align_get_bits(&h->gb);
    }

    return 0;
}

const char* ff_h264_sei_stereo_mode(H264Context *h)
{
    if (h->sei_fpa.frame_packing_arrangement_cancel_flag == 0) {
        switch (h->sei_fpa.frame_packing_arrangement_type) {
            case SEI_FPA_TYPE_CHECKERBOARD:
                if (h->sei_fpa.content_interpretation_type == 2)
                    return "checkerboard_rl";
                else
                    return "checkerboard_lr";
            case SEI_FPA_TYPE_INTERLEAVE_COLUMN:
                if (h->sei_fpa.content_interpretation_type == 2)
                    return "col_interleaved_rl";
                else
                    return "col_interleaved_lr";
            case SEI_FPA_TYPE_INTERLEAVE_ROW:
                if (h->sei_fpa.content_interpretation_type == 2)
                    return "row_interleaved_rl";
                else
                    return "row_interleaved_lr";
            case SEI_FPA_TYPE_SIDE_BY_SIDE:
                if (h->sei_fpa.content_interpretation_type == 2)
                    return "right_left";
                else
                    return "left_right";
            case SEI_FPA_TYPE_TOP_BOTTOM:
                if (h->sei_fpa.content_interpretation_type == 2)
                    return "bottom_top";
                else
                    return "top_bottom";
            case SEI_FPA_TYPE_INTERLEAVE_TEMPORAL:
                if (h->sei_fpa.content_interpretation_type == 2)
                    return "block_rl";
                else
                    return "block_lr";
            case SEI_FPA_TYPE_2D:
            default:
                return "mono";
        }
    } else if (h->sei_fpa.frame_packing_arrangement_cancel_flag == 1) {
        return "mono";
    } else {
        return NULL;
    }
}<|MERGE_RESOLUTION|>--- conflicted
+++ resolved
@@ -315,15 +315,12 @@
             if (ret < 0)
                 return ret;
             break;
-<<<<<<< HEAD
         case SEI_TYPE_FRAME_PACKING:
             if (decode_frame_packing(h, size) < 0)
                 return -1;
-=======
+            break;
         default:
             av_log(h->avctx, AV_LOG_DEBUG, "unknown SEI type %d\n", type);
-            skip_bits(&h->gb, 8 * size);
->>>>>>> 26179964
         }
         skip_bits_long(&h->gb, next - get_bits_count(&h->gb));
 
