--- conflicted
+++ resolved
@@ -80,16 +80,11 @@
     }
 }
 
-<<<<<<< HEAD
-void ff_put_pixels_clamped(const int16_t *block, uint8_t *av_restrict pixels,
-                           int line_size)
-=======
 void (*ff_put_pixels_clamped)(const int16_t *block, uint8_t *pixels, int line_size);
 void (*ff_add_pixels_clamped)(const int16_t *block, uint8_t *pixels, int line_size);
 
-static void put_pixels_clamped_c(const int16_t *block, uint8_t *restrict pixels,
+static void put_pixels_clamped_c(const int16_t *block, uint8_t *av_restrict pixels,
                                  int line_size)
->>>>>>> 95c0cec0
 {
     int i;
 
@@ -162,8 +157,8 @@
     }
 }
 
-void ff_add_pixels_clamped(const int16_t *block, uint8_t *av_restrict pixels,
-                           int line_size)
+static void add_pixels_clamped_c(const int16_t *block, uint8_t *av_restrict pixels,
+                                 int line_size)
 {
     int i;
 
@@ -182,7 +177,6 @@
     }
 }
 
-<<<<<<< HEAD
 static void add_pixels_clamped4_c(const int16_t *block, uint8_t *av_restrict pixels,
                           int line_size)
 {
@@ -213,17 +207,6 @@
     }
 }
 
-static void jref_idct_put(uint8_t *dest, int line_size, int16_t *block)
-{
-    ff_j_rev_dct(block);
-    ff_put_pixels_clamped(block, dest, line_size);
-}
-
-static void jref_idct_add(uint8_t *dest, int line_size, int16_t *block)
-{
-    ff_j_rev_dct(block);
-    ff_add_pixels_clamped(block, dest, line_size);
-}
 static void ff_jref_idct4_put(uint8_t *dest, int line_size, int16_t *block)
 {
     ff_j_rev_dct4 (block);
@@ -255,8 +238,6 @@
     dest[0] = av_clip_uint8(dest[0] + ((block[0] + 4)>>3));
 }
 
-=======
->>>>>>> 95c0cec0
 av_cold void ff_idctdsp_init(IDCTDSPContext *c, AVCodecContext *avctx)
 {
     const unsigned high_bit_depth = avctx->bits_per_raw_sample > 8;
@@ -266,22 +247,10 @@
         c->idct_add  = ff_jref_idct4_add;
         c->idct      = ff_j_rev_dct4;
         c->perm_type = FF_IDCT_PERM_NONE;
-<<<<<<< HEAD
     } else if (avctx->lowres==2) {
         c->idct_put  = ff_jref_idct2_put;
         c->idct_add  = ff_jref_idct2_add;
         c->idct      = ff_j_rev_dct2;
-=======
-    } else if (avctx->idct_algo == FF_IDCT_INT) {
-        c->idct_put  = ff_jref_idct_put;
-        c->idct_add  = ff_jref_idct_add;
-        c->idct      = ff_j_rev_dct;
-        c->perm_type = FF_IDCT_PERM_LIBMPEG2;
-    } else if (avctx->idct_algo == FF_IDCT_FAAN) {
-        c->idct_put  = ff_faanidct_put;
-        c->idct_add  = ff_faanidct_add;
-        c->idct      = ff_faanidct;
->>>>>>> 95c0cec0
         c->perm_type = FF_IDCT_PERM_NONE;
     } else if (avctx->lowres==3) {
         c->idct_put  = ff_jref_idct1_put;
@@ -301,8 +270,8 @@
             c->perm_type             = FF_IDCT_PERM_NONE;
         } else {
             if (avctx->idct_algo == FF_IDCT_INT) {
-                c->idct_put  = jref_idct_put;
-                c->idct_add  = jref_idct_add;
+                c->idct_put  = ff_jref_idct_put;
+                c->idct_add  = ff_jref_idct_add;
                 c->idct      = ff_j_rev_dct;
                 c->perm_type = FF_IDCT_PERM_LIBMPEG2;
             } else if (avctx->idct_algo == FF_IDCT_FAAN) {
@@ -319,21 +288,18 @@
         }
     }
 
-    c->put_pixels_clamped        = ff_put_pixels_clamped;
+    c->put_pixels_clamped        = put_pixels_clamped_c;
     c->put_signed_pixels_clamped = put_signed_pixels_clamped_c;
-    c->add_pixels_clamped        = ff_add_pixels_clamped;
+    c->add_pixels_clamped        = add_pixels_clamped_c;
+
+    ff_put_pixels_clamped = c->put_pixels_clamped;
+    ff_add_pixels_clamped = c->add_pixels_clamped;
 
     if (CONFIG_MPEG4_DECODER && avctx->idct_algo == FF_IDCT_XVID)
         ff_xvid_idct_init(c, avctx);
 
-<<<<<<< HEAD
     if (ARCH_ALPHA)
         ff_idctdsp_init_alpha(c, avctx, high_bit_depth);
-=======
-    ff_put_pixels_clamped = c->put_pixels_clamped;
-    ff_add_pixels_clamped = c->add_pixels_clamped;
-
->>>>>>> 95c0cec0
     if (ARCH_ARM)
         ff_idctdsp_init_arm(c, avctx, high_bit_depth);
     if (ARCH_PPC)
