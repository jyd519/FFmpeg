/*
 * FLV decoding.
 * This file is part of FFmpeg.
 *
 * FFmpeg is free software; you can redistribute it and/or
 * modify it under the terms of the GNU Lesser General Public
 * License as published by the Free Software Foundation; either
 * version 2.1 of the License, or (at your option) any later version.
 *
 * FFmpeg is distributed in the hope that it will be useful,
 * but WITHOUT ANY WARRANTY; without even the implied warranty of
 * MERCHANTABILITY or FITNESS FOR A PARTICULAR PURPOSE.  See the GNU
 * Lesser General Public License for more details.
 *
 * You should have received a copy of the GNU Lesser General Public
 * License along with FFmpeg; if not, write to the Free Software
 * Foundation, Inc., 51 Franklin Street, Fifth Floor, Boston, MA 02110-1301 USA
 */

#include "mpegvideo.h"
#include "h263.h"
#include "flv.h"
#include "libavutil/imgutils.h"

void ff_flv2_decode_ac_esc(GetBitContext *gb, int *level, int *run, int *last){
    int is11 = get_bits1(gb);
    *last = get_bits1(gb);
    *run = get_bits(gb, 6);
    if(is11){
        *level = get_sbits(gb, 11);
    } else {
        *level = get_sbits(gb, 7);
    }
}

int ff_flv_decode_picture_header(MpegEncContext *s)
{
    int format, width, height;

    /* picture header */
    if (get_bits_long(&s->gb, 17) != 1) {
        av_log(s->avctx, AV_LOG_ERROR, "Bad picture start code\n");
        return AVERROR_INVALIDDATA;
    }
    format = get_bits(&s->gb, 5);
    if (format != 0 && format != 1) {
        av_log(s->avctx, AV_LOG_ERROR, "Bad picture format\n");
        return AVERROR_INVALIDDATA;
    }
    s->h263_flv = format+1;
    s->picture_number = get_bits(&s->gb, 8); /* picture timestamp */
    format = get_bits(&s->gb, 3);
    switch (format) {
    case 0:
        width = get_bits(&s->gb, 8);
        height = get_bits(&s->gb, 8);
        break;
    case 1:
        width = get_bits(&s->gb, 16);
        height = get_bits(&s->gb, 16);
        break;
    case 2:
        width = 352;
        height = 288;
        break;
    case 3:
        width = 176;
        height = 144;
        break;
    case 4:
        width = 128;
        height = 96;
        break;
    case 5:
        width = 320;
        height = 240;
        break;
    case 6:
        width = 160;
        height = 120;
        break;
    default:
        width = height = 0;
        break;
    }
    if(av_image_check_size(width, height, 0, s->avctx))
        return AVERROR(EINVAL);
    s->width = width;
    s->height = height;

    s->pict_type = AV_PICTURE_TYPE_I + get_bits(&s->gb, 2);
    s->droppable = s->pict_type > AV_PICTURE_TYPE_P;
    if (s->droppable)
        s->pict_type = AV_PICTURE_TYPE_P;

    skip_bits1(&s->gb); /* deblocking flag */
    s->chroma_qscale= s->qscale = get_bits(&s->gb, 5);

    s->h263_plus = 0;

    s->unrestricted_mv = 1;
    s->h263_long_vectors = 0;

    /* PEI */
    if (skip_1stop_8data_bits(&s->gb) < 0)
        return AVERROR_INVALIDDATA;
    s->f_code = 1;

    if (s->ehc_mode)
        s->avctx->sample_aspect_ratio= (AVRational){1,2};

    if(s->avctx->debug & FF_DEBUG_PICT_INFO){
        av_log(s->avctx, AV_LOG_DEBUG, "%c esc_type:%d, qp:%d num:%d\n",
               s->droppable ? 'D' : av_get_picture_type_char(s->pict_type),
               s->h263_flv - 1, s->qscale, s->picture_number);
    }

    s->y_dc_scale_table=
    s->c_dc_scale_table= ff_mpeg1_dc_scale_table;

    return 0;
}

AVCodec ff_flv_decoder = {
    .name           = "flv",
    .long_name      = NULL_IF_CONFIG_SMALL("FLV / Sorenson Spark / Sorenson H.263 (Flash Video)"),
    .type           = AVMEDIA_TYPE_VIDEO,
    .id             = AV_CODEC_ID_FLV1,
    .priv_data_size = sizeof(MpegEncContext),
    .init           = ff_h263_decode_init,
    .close          = ff_h263_decode_end,
    .decode         = ff_h263_decode_frame,
    .capabilities   = CODEC_CAP_DRAW_HORIZ_BAND | CODEC_CAP_DR1,
<<<<<<< HEAD
    .max_lowres     = 3,
    .pix_fmts       = ff_pixfmt_list_420,
=======
    .pix_fmts       = (const enum AVPixelFormat[]) {
        AV_PIX_FMT_YUV420P,
        AV_PIX_FMT_NONE
    },
>>>>>>> 6f6c0294
};<|MERGE_RESOLUTION|>--- conflicted
+++ resolved
@@ -131,13 +131,9 @@
     .close          = ff_h263_decode_end,
     .decode         = ff_h263_decode_frame,
     .capabilities   = CODEC_CAP_DRAW_HORIZ_BAND | CODEC_CAP_DR1,
-<<<<<<< HEAD
     .max_lowres     = 3,
-    .pix_fmts       = ff_pixfmt_list_420,
-=======
     .pix_fmts       = (const enum AVPixelFormat[]) {
         AV_PIX_FMT_YUV420P,
         AV_PIX_FMT_NONE
     },
->>>>>>> 6f6c0294
 };