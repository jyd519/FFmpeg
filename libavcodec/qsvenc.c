/*
 * Intel MediaSDK QSV encoder utility functions
 *
 * copyright (c) 2013 Yukinori Yamazoe
 * copyright (c) 2015 Anton Khirnov
 *
 * This file is part of FFmpeg.
 *
 * FFmpeg is free software; you can redistribute it and/or
 * modify it under the terms of the GNU Lesser General Public
 * License as published by the Free Software Foundation; either
 * version 2.1 of the License, or (at your option) any later version.
 *
 * FFmpeg is distributed in the hope that it will be useful,
 * but WITHOUT ANY WARRANTY; without even the implied warranty of
 * MERCHANTABILITY or FITNESS FOR A PARTICULAR PURPOSE.  See the GNU
 * Lesser General Public License for more details.
 *
 * You should have received a copy of the GNU Lesser General Public
 * License along with FFmpeg; if not, write to the Free Software
 * Foundation, Inc., 51 Franklin Street, Fifth Floor, Boston, MA 02110-1301 USA
 */

#include <string.h>
#include <sys/types.h>
#include <mfx/mfxvideo.h>

#include "libavutil/common.h"
#include "libavutil/hwcontext.h"
#include "libavutil/hwcontext_qsv.h"
#include "libavutil/mem.h"
#include "libavutil/log.h"
#include "libavutil/time.h"
#include "libavutil/imgutils.h"
#include "libavcodec/bytestream.h"

#include "avcodec.h"
#include "internal.h"
#include "qsv.h"
#include "qsv_internal.h"
#include "qsvenc.h"

static const struct {
    mfxU16 profile;
    const char *name;
} profile_names[] = {
    { MFX_PROFILE_AVC_BASELINE,                 "baseline"              },
    { MFX_PROFILE_AVC_MAIN,                     "main"                  },
    { MFX_PROFILE_AVC_EXTENDED,                 "extended"              },
    { MFX_PROFILE_AVC_HIGH,                     "high"                  },
#if QSV_VERSION_ATLEAST(1, 15)
    { MFX_PROFILE_AVC_HIGH_422,                 "high 422"              },
#endif
#if QSV_VERSION_ATLEAST(1, 4)
    { MFX_PROFILE_AVC_CONSTRAINED_BASELINE,     "constrained baseline"  },
    { MFX_PROFILE_AVC_CONSTRAINED_HIGH,         "constrained high"      },
    { MFX_PROFILE_AVC_PROGRESSIVE_HIGH,         "progressive high"      },
#endif
    { MFX_PROFILE_MPEG2_SIMPLE,                 "simple"                },
    { MFX_PROFILE_MPEG2_MAIN,                   "main"                  },
    { MFX_PROFILE_MPEG2_HIGH,                   "high"                  },
    { MFX_PROFILE_VC1_SIMPLE,                   "simple"                },
    { MFX_PROFILE_VC1_MAIN,                     "main"                  },
    { MFX_PROFILE_VC1_ADVANCED,                 "advanced"              },
#if QSV_VERSION_ATLEAST(1, 8)
    { MFX_PROFILE_HEVC_MAIN,                    "main"                  },
    { MFX_PROFILE_HEVC_MAIN10,                  "main10"                },
    { MFX_PROFILE_HEVC_MAINSP,                  "mainsp"                },
#endif
};

static const char *print_profile(mfxU16 profile)
{
    int i;
    for (i = 0; i < FF_ARRAY_ELEMS(profile_names); i++)
        if (profile == profile_names[i].profile)
            return profile_names[i].name;
    return "unknown";
}

static const struct {
    mfxU16      rc_mode;
    const char *name;
} rc_names[] = {
    { MFX_RATECONTROL_CBR,     "CBR" },
    { MFX_RATECONTROL_VBR,     "VBR" },
    { MFX_RATECONTROL_CQP,     "CQP" },
#if QSV_HAVE_AVBR
    { MFX_RATECONTROL_AVBR,    "AVBR" },
#endif
#if QSV_HAVE_LA
    { MFX_RATECONTROL_LA,      "LA" },
#endif
#if QSV_HAVE_ICQ
    { MFX_RATECONTROL_ICQ,     "ICQ" },
    { MFX_RATECONTROL_LA_ICQ,  "LA_ICQ" },
#endif
#if QSV_HAVE_VCM
    { MFX_RATECONTROL_VCM,     "VCM" },
#endif
#if QSV_VERSION_ATLEAST(1, 10)
    { MFX_RATECONTROL_LA_EXT,  "LA_EXT" },
#endif
#if QSV_HAVE_LA_HRD
    { MFX_RATECONTROL_LA_HRD,  "LA_HRD" },
#endif
#if QSV_HAVE_QVBR
    { MFX_RATECONTROL_QVBR,    "QVBR" },
#endif
};

static const char *print_ratecontrol(mfxU16 rc_mode)
{
    int i;
    for (i = 0; i < FF_ARRAY_ELEMS(rc_names); i++)
        if (rc_mode == rc_names[i].rc_mode)
            return rc_names[i].name;
    return "unknown";
}

static const char *print_threestate(mfxU16 val)
{
    if (val == MFX_CODINGOPTION_ON)
        return "ON";
    else if (val == MFX_CODINGOPTION_OFF)
        return "OFF";
    return "unknown";
}

static void dump_video_param(AVCodecContext *avctx, QSVEncContext *q,
                             mfxExtBuffer **coding_opts)
{
    mfxInfoMFX *info = &q->param.mfx;

    mfxExtCodingOption   *co = (mfxExtCodingOption*)coding_opts[0];
#if QSV_HAVE_CO2
    mfxExtCodingOption2 *co2 = (mfxExtCodingOption2*)coding_opts[1];
#endif
<<<<<<< HEAD
=======
#if QSV_HAVE_CO3 && QSV_HAVE_QVBR
    mfxExtCodingOption3 *co3 = (mfxExtCodingOption3*)coding_opts[2];
#endif
>>>>>>> cca5e4f0

    av_log(avctx, AV_LOG_VERBOSE, "profile: %s; level: %"PRIu16"\n",
           print_profile(info->CodecProfile), info->CodecLevel);

    av_log(avctx, AV_LOG_VERBOSE, "GopPicSize: %"PRIu16"; GopRefDist: %"PRIu16"; GopOptFlag: ",
           info->GopPicSize, info->GopRefDist);
    if (info->GopOptFlag & MFX_GOP_CLOSED)
        av_log(avctx, AV_LOG_VERBOSE, "closed ");
    if (info->GopOptFlag & MFX_GOP_STRICT)
        av_log(avctx, AV_LOG_VERBOSE, "strict ");
    av_log(avctx, AV_LOG_VERBOSE, "; IdrInterval: %"PRIu16"\n", info->IdrInterval);

    av_log(avctx, AV_LOG_VERBOSE, "TargetUsage: %"PRIu16"; RateControlMethod: %s\n",
           info->TargetUsage, print_ratecontrol(info->RateControlMethod));

    if (info->RateControlMethod == MFX_RATECONTROL_CBR ||
        info->RateControlMethod == MFX_RATECONTROL_VBR
#if QSV_HAVE_VCM
        || info->RateControlMethod == MFX_RATECONTROL_VCM
#endif
        ) {
        av_log(avctx, AV_LOG_VERBOSE,
               "InitialDelayInKB: %"PRIu16"; TargetKbps: %"PRIu16"; MaxKbps: %"PRIu16"\n",
               info->InitialDelayInKB, info->TargetKbps, info->MaxKbps);
    } else if (info->RateControlMethod == MFX_RATECONTROL_CQP) {
        av_log(avctx, AV_LOG_VERBOSE, "QPI: %"PRIu16"; QPP: %"PRIu16"; QPB: %"PRIu16"\n",
               info->QPI, info->QPP, info->QPB);
    }
#if QSV_HAVE_AVBR
    else if (info->RateControlMethod == MFX_RATECONTROL_AVBR) {
        av_log(avctx, AV_LOG_VERBOSE,
               "TargetKbps: %"PRIu16"; Accuracy: %"PRIu16"; Convergence: %"PRIu16"\n",
               info->TargetKbps, info->Accuracy, info->Convergence);
    }
#endif
#if QSV_HAVE_LA
    else if (info->RateControlMethod == MFX_RATECONTROL_LA
#if QSV_HAVE_LA_HRD
             || info->RateControlMethod == MFX_RATECONTROL_LA_HRD
#endif
             ) {
        av_log(avctx, AV_LOG_VERBOSE,
               "TargetKbps: %"PRIu16"; LookAheadDepth: %"PRIu16"\n",
               info->TargetKbps, co2->LookAheadDepth);
    }
#endif
#if QSV_HAVE_ICQ
    else if (info->RateControlMethod == MFX_RATECONTROL_ICQ) {
        av_log(avctx, AV_LOG_VERBOSE, "ICQQuality: %"PRIu16"\n", info->ICQQuality);
    } else if (info->RateControlMethod == MFX_RATECONTROL_LA_ICQ) {
        av_log(avctx, AV_LOG_VERBOSE, "ICQQuality: %"PRIu16"; LookAheadDepth: %"PRIu16"\n",
               info->ICQQuality, co2->LookAheadDepth);
    }
#endif

    av_log(avctx, AV_LOG_VERBOSE, "NumSlice: %"PRIu16"; NumRefFrame: %"PRIu16"\n",
           info->NumSlice, info->NumRefFrame);
    av_log(avctx, AV_LOG_VERBOSE, "RateDistortionOpt: %s\n",
           print_threestate(co->RateDistortionOpt));

#if QSV_HAVE_CO2
    av_log(avctx, AV_LOG_VERBOSE,
           "RecoveryPointSEI: %s IntRefType: %"PRIu16"; IntRefCycleSize: %"PRIu16"; IntRefQPDelta: %"PRId16"\n",
           print_threestate(co->RecoveryPointSEI), co2->IntRefType, co2->IntRefCycleSize, co2->IntRefQPDelta);

    av_log(avctx, AV_LOG_VERBOSE, "MaxFrameSize: %"PRIu16"; ", co2->MaxFrameSize);
#if QSV_HAVE_MAX_SLICE_SIZE
    av_log(avctx, AV_LOG_VERBOSE, "MaxSliceSize: %"PRIu16"; ", co2->MaxSliceSize);
#endif
    av_log(avctx, AV_LOG_VERBOSE, "\n");

    av_log(avctx, AV_LOG_VERBOSE,
           "BitrateLimit: %s; MBBRC: %s; ExtBRC: %s\n",
           print_threestate(co2->BitrateLimit), print_threestate(co2->MBBRC),
           print_threestate(co2->ExtBRC));

#if QSV_HAVE_TRELLIS
    av_log(avctx, AV_LOG_VERBOSE, "Trellis: ");
    if (co2->Trellis & MFX_TRELLIS_OFF) {
        av_log(avctx, AV_LOG_VERBOSE, "off");
    } else if (!co2->Trellis) {
        av_log(avctx, AV_LOG_VERBOSE, "auto");
    } else {
        if (co2->Trellis & MFX_TRELLIS_I) av_log(avctx, AV_LOG_VERBOSE, "I");
        if (co2->Trellis & MFX_TRELLIS_P) av_log(avctx, AV_LOG_VERBOSE, "P");
        if (co2->Trellis & MFX_TRELLIS_B) av_log(avctx, AV_LOG_VERBOSE, "B");
    }
    av_log(avctx, AV_LOG_VERBOSE, "\n");
#endif

#if QSV_VERSION_ATLEAST(1, 8)
    av_log(avctx, AV_LOG_VERBOSE,
           "RepeatPPS: %s; NumMbPerSlice: %"PRIu16"; LookAheadDS: ",
           print_threestate(co2->RepeatPPS), co2->NumMbPerSlice);
    switch (co2->LookAheadDS) {
    case MFX_LOOKAHEAD_DS_OFF: av_log(avctx, AV_LOG_VERBOSE, "off");     break;
    case MFX_LOOKAHEAD_DS_2x:  av_log(avctx, AV_LOG_VERBOSE, "2x");      break;
    case MFX_LOOKAHEAD_DS_4x:  av_log(avctx, AV_LOG_VERBOSE, "4x");      break;
    default:                   av_log(avctx, AV_LOG_VERBOSE, "unknown"); break;
    }
    av_log(avctx, AV_LOG_VERBOSE, "\n");

    av_log(avctx, AV_LOG_VERBOSE, "AdaptiveI: %s; AdaptiveB: %s; BRefType: ",
           print_threestate(co2->AdaptiveI), print_threestate(co2->AdaptiveB));
    switch (co2->BRefType) {
    case MFX_B_REF_OFF:     av_log(avctx, AV_LOG_VERBOSE, "off");       break;
    case MFX_B_REF_PYRAMID: av_log(avctx, AV_LOG_VERBOSE, "pyramid");   break;
    default:                av_log(avctx, AV_LOG_VERBOSE, "auto");      break;
    }
    av_log(avctx, AV_LOG_VERBOSE, "\n");
#endif

#if QSV_VERSION_ATLEAST(1, 9)
    av_log(avctx, AV_LOG_VERBOSE,
           "MinQPI: %"PRIu8"; MaxQPI: %"PRIu8"; MinQPP: %"PRIu8"; MaxQPP: %"PRIu8"; MinQPB: %"PRIu8"; MaxQPB: %"PRIu8"\n",
           co2->MinQPI, co2->MaxQPI, co2->MinQPP, co2->MaxQPP, co2->MinQPB, co2->MaxQPB);
#endif
#endif

    if (avctx->codec_id == AV_CODEC_ID_H264) {
        av_log(avctx, AV_LOG_VERBOSE, "Entropy coding: %s; MaxDecFrameBuffering: %"PRIu16"\n",
               co->CAVLC == MFX_CODINGOPTION_ON ? "CAVLC" : "CABAC", co->MaxDecFrameBuffering);
        av_log(avctx, AV_LOG_VERBOSE,
               "NalHrdConformance: %s; SingleSeiNalUnit: %s; VuiVclHrdParameters: %s VuiNalHrdParameters: %s\n",
               print_threestate(co->NalHrdConformance), print_threestate(co->SingleSeiNalUnit),
               print_threestate(co->VuiVclHrdParameters), print_threestate(co->VuiNalHrdParameters));
    }
}

static int select_rc_mode(AVCodecContext *avctx, QSVEncContext *q)
{
    const char *rc_desc;
    mfxU16      rc_mode;

    int want_la     = q->look_ahead;
    int want_qscale = !!(avctx->flags & AV_CODEC_FLAG_QSCALE);
    int want_vcm    = q->vcm;

    if (want_la && !QSV_HAVE_LA) {
        av_log(avctx, AV_LOG_ERROR,
               "Lookahead ratecontrol mode requested, but is not supported by this SDK version\n");
        return AVERROR(ENOSYS);
    }
    if (want_vcm && !QSV_HAVE_VCM) {
        av_log(avctx, AV_LOG_ERROR,
               "VCM ratecontrol mode requested, but is not supported by this SDK version\n");
        return AVERROR(ENOSYS);
    }

    if (want_la + want_qscale + want_vcm > 1) {
        av_log(avctx, AV_LOG_ERROR,
               "More than one of: { constant qscale, lookahead, VCM } requested, "
               "only one of them can be used at a time.\n");
        return AVERROR(EINVAL);
    }

    if (!want_qscale && avctx->global_quality > 0 && !QSV_HAVE_ICQ){
        av_log(avctx, AV_LOG_ERROR,
               "ICQ ratecontrol mode requested, but is not supported by this SDK version\n");
        return AVERROR(ENOSYS);
    }

    if (want_qscale) {
        rc_mode = MFX_RATECONTROL_CQP;
        rc_desc = "constant quantization parameter (CQP)";
    }
#if QSV_HAVE_VCM
    else if (want_vcm) {
        rc_mode = MFX_RATECONTROL_VCM;
        rc_desc = "video conferencing mode (VCM)";
    }
#endif
#if QSV_HAVE_LA
    else if (want_la) {
        rc_mode = MFX_RATECONTROL_LA;
        rc_desc = "VBR with lookahead (LA)";

#if QSV_HAVE_ICQ
        if (avctx->global_quality > 0) {
            rc_mode = MFX_RATECONTROL_LA_ICQ;
            rc_desc = "intelligent constant quality with lookahead (LA_ICQ)";
        }
#endif
    }
#endif
#if QSV_HAVE_ICQ
    else if (avctx->global_quality > 0) {
        rc_mode = MFX_RATECONTROL_ICQ;
        rc_desc = "intelligent constant quality (ICQ)";
    }
#endif
    else if (avctx->rc_max_rate == avctx->bit_rate) {
        rc_mode = MFX_RATECONTROL_CBR;
        rc_desc = "constant bitrate (CBR)";
    }
#if QSV_HAVE_AVBR
    else if (!avctx->rc_max_rate) {
        rc_mode = MFX_RATECONTROL_AVBR;
        rc_desc = "average variable bitrate (AVBR)";
    }
#endif
    else {
        rc_mode = MFX_RATECONTROL_VBR;
        rc_desc = "variable bitrate (VBR)";
    }

    q->param.mfx.RateControlMethod = rc_mode;
    av_log(avctx, AV_LOG_VERBOSE, "Using the %s ratecontrol method\n", rc_desc);

    return 0;
}

static int check_enc_param(AVCodecContext *avctx, QSVEncContext *q)
{
    mfxVideoParam param_out = { .mfx.CodecId = q->param.mfx.CodecId };
    mfxStatus ret;

#define UNMATCH(x) (param_out.mfx.x != q->param.mfx.x)

    ret = MFXVideoENCODE_Query(q->session, &q->param, &param_out);

    if (ret < 0) {
        if (UNMATCH(CodecId))
            av_log(avctx, AV_LOG_ERROR, "Current codec type is unsupported\n");
        if (UNMATCH(CodecProfile))
            av_log(avctx, AV_LOG_ERROR, "Current profile is unsupported\n");
        if (UNMATCH(RateControlMethod))
            av_log(avctx, AV_LOG_ERROR, "Selected ratecontrol mode is unsupported\n");
        if (UNMATCH(LowPower))
              av_log(avctx, AV_LOG_ERROR, "Low power mode is unsupported\n");
        if (UNMATCH(FrameInfo.FrameRateExtN) || UNMATCH(FrameInfo.FrameRateExtD))
              av_log(avctx, AV_LOG_ERROR, "Current frame rate is unsupported\n");
        if (UNMATCH(FrameInfo.PicStruct))
              av_log(avctx, AV_LOG_ERROR, "Current picture structure is unsupported\n");
        if (UNMATCH(FrameInfo.Width) || UNMATCH(FrameInfo.Height))
              av_log(avctx, AV_LOG_ERROR, "Current resolution is unsupported\n");
        if (UNMATCH(FrameInfo.FourCC))
              av_log(avctx, AV_LOG_ERROR, "Current pixel format is unsupported\n");
        return 0;
    }
    return 1;
}

static int init_video_param_jpeg(AVCodecContext *avctx, QSVEncContext *q)
{
    enum AVPixelFormat sw_format = avctx->pix_fmt == AV_PIX_FMT_QSV ?
                                   avctx->sw_pix_fmt : avctx->pix_fmt;
    const AVPixFmtDescriptor *desc;
    int ret;

    ret = ff_qsv_codec_id_to_mfx(avctx->codec_id);
    if (ret < 0)
        return AVERROR_BUG;
    q->param.mfx.CodecId = ret;

    if (avctx->level > 0)
        q->param.mfx.CodecLevel = avctx->level;
    q->param.mfx.CodecProfile       = q->profile;

    desc = av_pix_fmt_desc_get(sw_format);
    if (!desc)
        return AVERROR_BUG;

    ff_qsv_map_pixfmt(sw_format, &q->param.mfx.FrameInfo.FourCC);

    q->param.mfx.FrameInfo.CropX          = 0;
    q->param.mfx.FrameInfo.CropY          = 0;
    q->param.mfx.FrameInfo.CropW          = avctx->width;
    q->param.mfx.FrameInfo.CropH          = avctx->height;
    q->param.mfx.FrameInfo.AspectRatioW   = avctx->sample_aspect_ratio.num;
    q->param.mfx.FrameInfo.AspectRatioH   = avctx->sample_aspect_ratio.den;
    q->param.mfx.FrameInfo.ChromaFormat   = MFX_CHROMAFORMAT_YUV420;
    q->param.mfx.FrameInfo.BitDepthLuma   = desc->comp[0].depth;
    q->param.mfx.FrameInfo.BitDepthChroma = desc->comp[0].depth;
    q->param.mfx.FrameInfo.Shift          = desc->comp[0].depth > 8;

    q->param.mfx.FrameInfo.Width  = FFALIGN(avctx->width, 16);
    q->param.mfx.FrameInfo.Height = FFALIGN(avctx->height, 16);

    if (avctx->hw_frames_ctx) {
        AVHWFramesContext *frames_ctx    = (AVHWFramesContext *)avctx->hw_frames_ctx->data;
        AVQSVFramesContext *frames_hwctx = frames_ctx->hwctx;
        q->param.mfx.FrameInfo.Width  = frames_hwctx->surfaces[0].Info.Width;
        q->param.mfx.FrameInfo.Height = frames_hwctx->surfaces[0].Info.Height;
    }

    if (avctx->framerate.den > 0 && avctx->framerate.num > 0) {
        q->param.mfx.FrameInfo.FrameRateExtN = avctx->framerate.num;
        q->param.mfx.FrameInfo.FrameRateExtD = avctx->framerate.den;
    } else {
        q->param.mfx.FrameInfo.FrameRateExtN  = avctx->time_base.den;
        q->param.mfx.FrameInfo.FrameRateExtD  = avctx->time_base.num;
    }

    q->param.mfx.Interleaved          = 1;
    q->param.mfx.Quality              = av_clip(avctx->global_quality, 1, 100);
    q->param.mfx.RestartInterval      = 0;

    return 0;
}

static int init_video_param(AVCodecContext *avctx, QSVEncContext *q)
{
    enum AVPixelFormat sw_format = avctx->pix_fmt == AV_PIX_FMT_QSV ?
                                   avctx->sw_pix_fmt : avctx->pix_fmt;
    const AVPixFmtDescriptor *desc;
    float quant;
    int ret;

    ret = ff_qsv_codec_id_to_mfx(avctx->codec_id);
    if (ret < 0)
        return AVERROR_BUG;
    q->param.mfx.CodecId = ret;

    if (avctx->level > 0)
        q->param.mfx.CodecLevel = avctx->level;

    q->param.mfx.CodecProfile       = q->profile;
    q->param.mfx.TargetUsage        = q->preset;
    q->param.mfx.GopPicSize         = FFMAX(0, avctx->gop_size);
    q->param.mfx.GopRefDist         = FFMAX(-1, avctx->max_b_frames) + 1;
    q->param.mfx.GopOptFlag         = avctx->flags & AV_CODEC_FLAG_CLOSED_GOP ?
                                      MFX_GOP_CLOSED : 0;
    q->param.mfx.IdrInterval        = q->idr_interval;
    q->param.mfx.NumSlice           = avctx->slices;
    q->param.mfx.NumRefFrame        = FFMAX(0, avctx->refs);
    q->param.mfx.EncodedOrder       = 0;
    q->param.mfx.BufferSizeInKB     = 0;

    desc = av_pix_fmt_desc_get(sw_format);
    if (!desc)
        return AVERROR_BUG;

    ff_qsv_map_pixfmt(sw_format, &q->param.mfx.FrameInfo.FourCC);

    q->param.mfx.FrameInfo.CropX          = 0;
    q->param.mfx.FrameInfo.CropY          = 0;
    q->param.mfx.FrameInfo.CropW          = avctx->width;
    q->param.mfx.FrameInfo.CropH          = avctx->height;
    q->param.mfx.FrameInfo.AspectRatioW   = avctx->sample_aspect_ratio.num;
    q->param.mfx.FrameInfo.AspectRatioH   = avctx->sample_aspect_ratio.den;
    q->param.mfx.FrameInfo.ChromaFormat   = MFX_CHROMAFORMAT_YUV420;
    q->param.mfx.FrameInfo.BitDepthLuma   = desc->comp[0].depth;
    q->param.mfx.FrameInfo.BitDepthChroma = desc->comp[0].depth;
    q->param.mfx.FrameInfo.Shift          = desc->comp[0].depth > 8;

    // TODO:  detect version of MFX--if the minor version is greater than
    // or equal to 19, then can use the same alignment settings as H.264
    // for HEVC
    q->width_align = avctx->codec_id == AV_CODEC_ID_HEVC ? 32 : 16;
    q->param.mfx.FrameInfo.Width = FFALIGN(avctx->width, q->width_align);

    if (avctx->flags & AV_CODEC_FLAG_INTERLACED_DCT) {
        // it is important that PicStruct be setup correctly from the
        // start--otherwise, encoding doesn't work and results in a bunch
        // of incompatible video parameter errors
        q->param.mfx.FrameInfo.PicStruct = MFX_PICSTRUCT_FIELD_TFF;
        // height alignment always must be 32 for interlaced video
        q->height_align = 32;
    } else {
        q->param.mfx.FrameInfo.PicStruct = MFX_PICSTRUCT_PROGRESSIVE;
        // for progressive video, the height should be aligned to 16 for
        // H.264.  For HEVC, depending on the version of MFX, it should be
        // either 32 or 16.  The lower number is better if possible.
        q->height_align = avctx->codec_id == AV_CODEC_ID_HEVC ? 32 : 16;
    }
    q->param.mfx.FrameInfo.Height = FFALIGN(avctx->height, q->height_align);

    if (avctx->hw_frames_ctx) {
        AVHWFramesContext *frames_ctx = (AVHWFramesContext*)avctx->hw_frames_ctx->data;
        AVQSVFramesContext *frames_hwctx = frames_ctx->hwctx;
        q->param.mfx.FrameInfo.Width  = frames_hwctx->surfaces[0].Info.Width;
        q->param.mfx.FrameInfo.Height = frames_hwctx->surfaces[0].Info.Height;
    }

    if (avctx->framerate.den > 0 && avctx->framerate.num > 0) {
        q->param.mfx.FrameInfo.FrameRateExtN = avctx->framerate.num;
        q->param.mfx.FrameInfo.FrameRateExtD = avctx->framerate.den;
    } else {
        q->param.mfx.FrameInfo.FrameRateExtN  = avctx->time_base.den;
        q->param.mfx.FrameInfo.FrameRateExtD  = avctx->time_base.num;
    }

    ret = select_rc_mode(avctx, q);
    if (ret < 0)
        return ret;

    switch (q->param.mfx.RateControlMethod) {
    case MFX_RATECONTROL_CBR:
    case MFX_RATECONTROL_VBR:
#if QSV_HAVE_VCM
    case MFX_RATECONTROL_VCM:
#endif
        q->param.mfx.BufferSizeInKB   = avctx->rc_buffer_size / 8000;
        q->param.mfx.InitialDelayInKB = avctx->rc_initial_buffer_occupancy / 1000;
        q->param.mfx.TargetKbps       = avctx->bit_rate / 1000;
        q->param.mfx.MaxKbps          = avctx->rc_max_rate / 1000;
        break;
    case MFX_RATECONTROL_CQP:
        quant = avctx->global_quality / FF_QP2LAMBDA;

        q->param.mfx.QPI = av_clip(quant * fabs(avctx->i_quant_factor) + avctx->i_quant_offset, 0, 51);
        q->param.mfx.QPP = av_clip(quant, 0, 51);
        q->param.mfx.QPB = av_clip(quant * fabs(avctx->b_quant_factor) + avctx->b_quant_offset, 0, 51);

        break;
#if QSV_HAVE_AVBR
    case MFX_RATECONTROL_AVBR:
        q->param.mfx.TargetKbps  = avctx->bit_rate / 1000;
        q->param.mfx.Convergence = q->avbr_convergence;
        q->param.mfx.Accuracy    = q->avbr_accuracy;
        break;
#endif
#if QSV_HAVE_LA
    case MFX_RATECONTROL_LA:
        q->param.mfx.TargetKbps  = avctx->bit_rate / 1000;
        q->extco2.LookAheadDepth = q->look_ahead_depth;
        break;
#if QSV_HAVE_ICQ
    case MFX_RATECONTROL_LA_ICQ:
        q->extco2.LookAheadDepth = q->look_ahead_depth;
    case MFX_RATECONTROL_ICQ:
        q->param.mfx.ICQQuality  = avctx->global_quality;
        break;
#endif
#endif
    }

    // the HEVC encoder plugin currently fails if coding options
    // are provided
    if (avctx->codec_id != AV_CODEC_ID_HEVC) {
        q->extco.Header.BufferId      = MFX_EXTBUFF_CODING_OPTION;
        q->extco.Header.BufferSz      = sizeof(q->extco);

        q->extco.PicTimingSEI         = q->pic_timing_sei ?
                                        MFX_CODINGOPTION_ON : MFX_CODINGOPTION_UNKNOWN;

        if (q->rdo >= 0)
            q->extco.RateDistortionOpt = q->rdo > 0 ? MFX_CODINGOPTION_ON : MFX_CODINGOPTION_OFF;

        if (avctx->codec_id == AV_CODEC_ID_H264) {
#if FF_API_CODER_TYPE
FF_DISABLE_DEPRECATION_WARNINGS
            if (avctx->coder_type >= 0)
                q->cavlc = avctx->coder_type == FF_CODER_TYPE_VLC;
FF_ENABLE_DEPRECATION_WARNINGS
#endif
            q->extco.CAVLC = q->cavlc ? MFX_CODINGOPTION_ON
                                      : MFX_CODINGOPTION_UNKNOWN;

            if (avctx->strict_std_compliance != FF_COMPLIANCE_NORMAL)
                q->extco.NalHrdConformance = avctx->strict_std_compliance > FF_COMPLIANCE_NORMAL ?
                                             MFX_CODINGOPTION_ON : MFX_CODINGOPTION_OFF;

            if (q->single_sei_nal_unit >= 0)
                q->extco.SingleSeiNalUnit = q->single_sei_nal_unit ? MFX_CODINGOPTION_ON : MFX_CODINGOPTION_OFF;
            if (q->recovery_point_sei >= 0)
                q->extco.RecoveryPointSEI = q->recovery_point_sei ? MFX_CODINGOPTION_ON : MFX_CODINGOPTION_OFF;
            q->extco.MaxDecFrameBuffering = q->max_dec_frame_buffering;
            q->extco.AUDelimiter          = q->aud ? MFX_CODINGOPTION_ON : MFX_CODINGOPTION_OFF;
        }

        q->extparam_internal[q->nb_extparam_internal++] = (mfxExtBuffer *)&q->extco;

#if QSV_HAVE_CO2
        if (avctx->codec_id == AV_CODEC_ID_H264) {
            q->extco2.Header.BufferId     = MFX_EXTBUFF_CODING_OPTION2;
            q->extco2.Header.BufferSz     = sizeof(q->extco2);

            if (q->int_ref_type >= 0)
                q->extco2.IntRefType = q->int_ref_type;
            if (q->int_ref_cycle_size >= 0)
                q->extco2.IntRefCycleSize = q->int_ref_cycle_size;
            if (q->int_ref_qp_delta != INT16_MIN)
                q->extco2.IntRefQPDelta = q->int_ref_qp_delta;

            if (q->bitrate_limit >= 0)
                q->extco2.BitrateLimit = q->bitrate_limit ? MFX_CODINGOPTION_ON : MFX_CODINGOPTION_OFF;
            if (q->mbbrc >= 0)
                q->extco2.MBBRC = q->mbbrc ? MFX_CODINGOPTION_ON : MFX_CODINGOPTION_OFF;
            if (q->extbrc >= 0)
                q->extco2.ExtBRC = q->extbrc ? MFX_CODINGOPTION_ON : MFX_CODINGOPTION_OFF;

            if (q->max_frame_size >= 0)
                q->extco2.MaxFrameSize = q->max_frame_size;
#if QSV_HAVE_MAX_SLICE_SIZE
            if (q->max_slice_size >= 0)
                q->extco2.MaxSliceSize = q->max_slice_size;
#endif

#if QSV_HAVE_TRELLIS
            q->extco2.Trellis = q->trellis;
#endif

#if QSV_HAVE_LA_DS
            q->extco2.LookAheadDS = q->look_ahead_downsampling;
#endif

#if QSV_HAVE_BREF_TYPE
#if FF_API_PRIVATE_OPT
FF_DISABLE_DEPRECATION_WARNINGS
            if (avctx->b_frame_strategy >= 0)
                q->b_strategy = avctx->b_frame_strategy;
FF_ENABLE_DEPRECATION_WARNINGS
#endif
            if (q->b_strategy >= 0)
                q->extco2.BRefType = q->b_strategy ? MFX_B_REF_PYRAMID : MFX_B_REF_OFF;
            if (q->adaptive_i >= 0)
                q->extco2.AdaptiveI = q->adaptive_i ? MFX_CODINGOPTION_ON : MFX_CODINGOPTION_OFF;
            if (q->adaptive_b >= 0)
                q->extco2.AdaptiveB = q->adaptive_b ? MFX_CODINGOPTION_ON : MFX_CODINGOPTION_OFF;
#endif

            q->extparam_internal[q->nb_extparam_internal++] = (mfxExtBuffer *)&q->extco2;
        }
#endif
#if QSV_HAVE_MF
        if (avctx->codec_id == AV_CODEC_ID_H264) {
            mfxVersion    ver;
            ret = MFXQueryVersion(q->session,&ver);
            if (ret >= MFX_ERR_NONE && QSV_RUNTIME_VERSION_ATLEAST(ver, 1, 25)) {
                q->extmfp.Header.BufferId     = MFX_EXTBUFF_MULTI_FRAME_PARAM;
                q->extmfp.Header.BufferSz     = sizeof(q->extmfp);

                q->extmfp.MFMode = q->mfmode;
                av_log(avctx,AV_LOG_VERBOSE,"MFMode:%d\n", q->extmfp.MFMode);
                q->extparam_internal[q->nb_extparam_internal++] = (mfxExtBuffer *)&q->extmfp;
            }
        }
#endif
    }

    if (!check_enc_param(avctx,q)) {
        av_log(avctx, AV_LOG_ERROR,
               "some encoding parameters are not supported by the QSV "
               "runtime. Please double check the input parameters.\n");
        return AVERROR(ENOSYS);
    }

    return 0;
}

static int qsv_retrieve_enc_jpeg_params(AVCodecContext *avctx, QSVEncContext *q)
{
    int ret = 0;

    ret = MFXVideoENCODE_GetVideoParam(q->session, &q->param);
    if (ret < 0)
        return ff_qsv_print_error(avctx, ret,
                                  "Error calling GetVideoParam");

    q->packet_size = q->param.mfx.BufferSizeInKB * 1000;

    // for qsv mjpeg the return value maybe 0 so alloc the buffer
    if (q->packet_size == 0)
        q->packet_size = q->param.mfx.FrameInfo.Height * q->param.mfx.FrameInfo.Width * 4;

    return 0;
}

static int qsv_retrieve_enc_params(AVCodecContext *avctx, QSVEncContext *q)
{
    AVCPBProperties *cpb_props;

    uint8_t sps_buf[128];
    uint8_t pps_buf[128];

    mfxExtCodingOptionSPSPPS extradata = {
        .Header.BufferId = MFX_EXTBUFF_CODING_OPTION_SPSPPS,
        .Header.BufferSz = sizeof(extradata),
        .SPSBuffer = sps_buf, .SPSBufSize = sizeof(sps_buf),
        .PPSBuffer = pps_buf, .PPSBufSize = sizeof(pps_buf)
    };

    mfxExtCodingOption co = {
        .Header.BufferId = MFX_EXTBUFF_CODING_OPTION,
        .Header.BufferSz = sizeof(co),
    };
#if QSV_HAVE_CO2
    mfxExtCodingOption2 co2 = {
        .Header.BufferId = MFX_EXTBUFF_CODING_OPTION2,
        .Header.BufferSz = sizeof(co2),
    };
#endif

    mfxExtBuffer *ext_buffers[] = {
        (mfxExtBuffer*)&extradata,
        (mfxExtBuffer*)&co,
#if QSV_HAVE_CO2
        (mfxExtBuffer*)&co2,
#endif
    };

    int need_pps = avctx->codec_id != AV_CODEC_ID_MPEG2VIDEO;
    int ret;

    q->param.ExtParam    = ext_buffers;
    q->param.NumExtParam = FF_ARRAY_ELEMS(ext_buffers);

    ret = MFXVideoENCODE_GetVideoParam(q->session, &q->param);
    if (ret < 0)
        return ff_qsv_print_error(avctx, ret,
                                  "Error calling GetVideoParam");

    q->packet_size = q->param.mfx.BufferSizeInKB * 1000;

    if (!extradata.SPSBufSize || (need_pps && !extradata.PPSBufSize)) {
        av_log(avctx, AV_LOG_ERROR, "No extradata returned from libmfx.\n");
        return AVERROR_UNKNOWN;
    }

    avctx->extradata = av_malloc(extradata.SPSBufSize + need_pps * extradata.PPSBufSize +
                                 AV_INPUT_BUFFER_PADDING_SIZE);
    if (!avctx->extradata)
        return AVERROR(ENOMEM);

    memcpy(avctx->extradata,                        sps_buf, extradata.SPSBufSize);
    if (need_pps)
        memcpy(avctx->extradata + extradata.SPSBufSize, pps_buf, extradata.PPSBufSize);
    avctx->extradata_size = extradata.SPSBufSize + need_pps * extradata.PPSBufSize;
    memset(avctx->extradata + avctx->extradata_size, 0, AV_INPUT_BUFFER_PADDING_SIZE);

    cpb_props = ff_add_cpb_side_data(avctx);
    if (!cpb_props)
        return AVERROR(ENOMEM);
    cpb_props->max_bitrate = avctx->rc_max_rate;
    cpb_props->min_bitrate = avctx->rc_min_rate;
    cpb_props->avg_bitrate = avctx->bit_rate;
    cpb_props->buffer_size = avctx->rc_buffer_size;

    dump_video_param(avctx, q, ext_buffers + 1);

    return 0;
}

static int qsv_init_opaque_alloc(AVCodecContext *avctx, QSVEncContext *q)
{
    AVQSVContext *qsv = avctx->hwaccel_context;
    mfxFrameSurface1 *surfaces;
    int nb_surfaces, i;

    nb_surfaces = qsv->nb_opaque_surfaces + q->req.NumFrameSuggested + q->async_depth;

    q->opaque_alloc_buf = av_buffer_allocz(sizeof(*surfaces) * nb_surfaces);
    if (!q->opaque_alloc_buf)
        return AVERROR(ENOMEM);

    q->opaque_surfaces = av_malloc_array(nb_surfaces, sizeof(*q->opaque_surfaces));
    if (!q->opaque_surfaces)
        return AVERROR(ENOMEM);

    surfaces = (mfxFrameSurface1*)q->opaque_alloc_buf->data;
    for (i = 0; i < nb_surfaces; i++) {
        surfaces[i].Info      = q->req.Info;
        q->opaque_surfaces[i] = surfaces + i;
    }

    q->opaque_alloc.Header.BufferId = MFX_EXTBUFF_OPAQUE_SURFACE_ALLOCATION;
    q->opaque_alloc.Header.BufferSz = sizeof(q->opaque_alloc);
    q->opaque_alloc.In.Surfaces     = q->opaque_surfaces;
    q->opaque_alloc.In.NumSurface   = nb_surfaces;
    q->opaque_alloc.In.Type         = q->req.Type;

    q->extparam_internal[q->nb_extparam_internal++] = (mfxExtBuffer *)&q->opaque_alloc;

    qsv->nb_opaque_surfaces = nb_surfaces;
    qsv->opaque_surfaces    = q->opaque_alloc_buf;
    qsv->opaque_alloc_type  = q->req.Type;

    return 0;
}

static int qsvenc_init_session(AVCodecContext *avctx, QSVEncContext *q)
{
    int ret;

    if (avctx->hwaccel_context) {
        AVQSVContext *qsv = avctx->hwaccel_context;
        q->session = qsv->session;
    } else if (avctx->hw_frames_ctx) {
        q->frames_ctx.hw_frames_ctx = av_buffer_ref(avctx->hw_frames_ctx);
        if (!q->frames_ctx.hw_frames_ctx)
            return AVERROR(ENOMEM);

        ret = ff_qsv_init_session_frames(avctx, &q->internal_session,
                                         &q->frames_ctx, q->load_plugins,
                                         q->param.IOPattern == MFX_IOPATTERN_IN_OPAQUE_MEMORY);
        if (ret < 0) {
            av_buffer_unref(&q->frames_ctx.hw_frames_ctx);
            return ret;
        }

        q->session = q->internal_session;
    } else if (avctx->hw_device_ctx) {
        ret = ff_qsv_init_session_device(avctx, &q->internal_session,
                                         avctx->hw_device_ctx, q->load_plugins);
        if (ret < 0)
            return ret;

        q->session = q->internal_session;
    } else {
        ret = ff_qsv_init_internal_session(avctx, &q->internal_session,
                                           q->load_plugins);
        if (ret < 0)
            return ret;

        q->session = q->internal_session;
    }

    return 0;
}

int ff_qsv_enc_init(AVCodecContext *avctx, QSVEncContext *q)
{
    int iopattern = 0;
    int opaque_alloc = 0;
    int ret;

    q->param.AsyncDepth = q->async_depth;

    q->async_fifo = av_fifo_alloc((1 + q->async_depth) *
                                  (sizeof(AVPacket) + sizeof(mfxSyncPoint*) + sizeof(mfxBitstream*)));
    if (!q->async_fifo)
        return AVERROR(ENOMEM);

    if (avctx->hwaccel_context) {
        AVQSVContext *qsv = avctx->hwaccel_context;

        iopattern    = qsv->iopattern;
        opaque_alloc = qsv->opaque_alloc;
    }

    if (avctx->hw_frames_ctx) {
        AVHWFramesContext    *frames_ctx = (AVHWFramesContext*)avctx->hw_frames_ctx->data;
        AVQSVFramesContext *frames_hwctx = frames_ctx->hwctx;

        if (!iopattern) {
            if (frames_hwctx->frame_type & MFX_MEMTYPE_OPAQUE_FRAME)
                iopattern = MFX_IOPATTERN_IN_OPAQUE_MEMORY;
            else if (frames_hwctx->frame_type &
                     (MFX_MEMTYPE_VIDEO_MEMORY_DECODER_TARGET | MFX_MEMTYPE_VIDEO_MEMORY_PROCESSOR_TARGET))
                iopattern = MFX_IOPATTERN_IN_VIDEO_MEMORY;
        }
    }

    if (!iopattern)
        iopattern = MFX_IOPATTERN_IN_SYSTEM_MEMORY;
    q->param.IOPattern = iopattern;

    ret = qsvenc_init_session(avctx, q);
    if (ret < 0)
        return ret;

    // in the mfxInfoMFX struct, JPEG is different from other codecs
    switch (avctx->codec_id) {
    case AV_CODEC_ID_MJPEG:
        ret = init_video_param_jpeg(avctx, q);
        break;
    default:
        ret = init_video_param(avctx, q);
        break;
    }
    if (ret < 0)
        return ret;

    ret = MFXVideoENCODE_Query(q->session, &q->param, &q->param);
    if (ret == MFX_WRN_PARTIAL_ACCELERATION) {
        av_log(avctx, AV_LOG_WARNING, "Encoder will work with partial HW acceleration\n");
    } else if (ret < 0) {
        return ff_qsv_print_error(avctx, ret,
                                  "Error querying encoder params");
    }

    ret = MFXVideoENCODE_QueryIOSurf(q->session, &q->param, &q->req);
    if (ret < 0)
        return ff_qsv_print_error(avctx, ret,
                                  "Error querying (IOSurf) the encoding parameters");

    if (opaque_alloc) {
        ret = qsv_init_opaque_alloc(avctx, q);
        if (ret < 0)
            return ret;
    }

    if (avctx->hwaccel_context) {
        AVQSVContext *qsv = avctx->hwaccel_context;
        int i, j;

        q->extparam = av_mallocz_array(qsv->nb_ext_buffers + q->nb_extparam_internal,
                                       sizeof(*q->extparam));
        if (!q->extparam)
            return AVERROR(ENOMEM);

        q->param.ExtParam = q->extparam;
        for (i = 0; i < qsv->nb_ext_buffers; i++)
            q->param.ExtParam[i] = qsv->ext_buffers[i];
        q->param.NumExtParam = qsv->nb_ext_buffers;

        for (i = 0; i < q->nb_extparam_internal; i++) {
            for (j = 0; j < qsv->nb_ext_buffers; j++) {
                if (qsv->ext_buffers[j]->BufferId == q->extparam_internal[i]->BufferId)
                    break;
            }
            if (j < qsv->nb_ext_buffers)
                continue;

            q->param.ExtParam[q->param.NumExtParam++] = q->extparam_internal[i];
        }
    } else {
        q->param.ExtParam    = q->extparam_internal;
        q->param.NumExtParam = q->nb_extparam_internal;
    }

    ret = MFXVideoENCODE_Init(q->session, &q->param);
    if (ret < 0)
        return ff_qsv_print_error(avctx, ret,
                                  "Error initializing the encoder");
    else if (ret > 0)
        ff_qsv_print_warning(avctx, ret,
                             "Warning in encoder initialization");

    switch (avctx->codec_id) {
    case AV_CODEC_ID_MJPEG:
        ret = qsv_retrieve_enc_jpeg_params(avctx, q);
        break;
    default:
        ret = qsv_retrieve_enc_params(avctx, q);
        break;
    }
    if (ret < 0) {
        av_log(avctx, AV_LOG_ERROR, "Error retrieving encoding parameters.\n");
        return ret;
    }

    q->avctx = avctx;

    return 0;
}

static void free_encoder_ctrl_payloads(mfxEncodeCtrl* enc_ctrl)
{
    if (enc_ctrl) {
        int i;
        for (i = 0; i < enc_ctrl->NumPayload && i < QSV_MAX_ENC_PAYLOAD; i++) {
            av_free(enc_ctrl->Payload[i]);
        }
        enc_ctrl->NumPayload = 0;
    }
}

static void clear_unused_frames(QSVEncContext *q)
{
    QSVFrame *cur = q->work_frames;
    while (cur) {
        if (cur->used && !cur->surface.Data.Locked) {
            free_encoder_ctrl_payloads(&cur->enc_ctrl);
            av_frame_unref(cur->frame);
            cur->used = 0;
        }
        cur = cur->next;
    }
}

static int get_free_frame(QSVEncContext *q, QSVFrame **f)
{
    QSVFrame *frame, **last;

    clear_unused_frames(q);

    frame = q->work_frames;
    last  = &q->work_frames;
    while (frame) {
        if (!frame->used) {
            *f = frame;
            frame->used = 1;
            return 0;
        }

        last  = &frame->next;
        frame = frame->next;
    }

    frame = av_mallocz(sizeof(*frame));
    if (!frame)
        return AVERROR(ENOMEM);
    frame->frame = av_frame_alloc();
    if (!frame->frame) {
        av_freep(&frame);
        return AVERROR(ENOMEM);
    }
    frame->enc_ctrl.Payload = av_mallocz(sizeof(mfxPayload*) * QSV_MAX_ENC_PAYLOAD);
    if (!frame->enc_ctrl.Payload) {
        av_freep(&frame);
        return AVERROR(ENOMEM);
    }
    *last = frame;

    *f = frame;
    frame->used = 1;

    return 0;
}

static int submit_frame(QSVEncContext *q, const AVFrame *frame,
                        QSVFrame **new_frame)
{
    QSVFrame *qf;
    int ret;

    ret = get_free_frame(q, &qf);
    if (ret < 0)
        return ret;

    if (frame->format == AV_PIX_FMT_QSV) {
        ret = av_frame_ref(qf->frame, frame);
        if (ret < 0)
            return ret;

        qf->surface = *(mfxFrameSurface1*)qf->frame->data[3];

        if (q->frames_ctx.mids) {
            ret = ff_qsv_find_surface_idx(&q->frames_ctx, qf);
            if (ret < 0)
                return ret;

            qf->surface.Data.MemId = &q->frames_ctx.mids[ret];
        }
    } else {
        /* make a copy if the input is not padded as libmfx requires */
        if (frame->height & 31 || frame->linesize[0] & (q->width_align - 1)) {
            qf->frame->height = FFALIGN(frame->height, q->height_align);
            qf->frame->width  = FFALIGN(frame->width, q->width_align);

            ret = ff_get_buffer(q->avctx, qf->frame, AV_GET_BUFFER_FLAG_REF);
            if (ret < 0)
                return ret;

            qf->frame->height = frame->height;
            qf->frame->width  = frame->width;
            ret = av_frame_copy(qf->frame, frame);
            if (ret < 0) {
                av_frame_unref(qf->frame);
                return ret;
            }
        } else {
            ret = av_frame_ref(qf->frame, frame);
            if (ret < 0)
                return ret;
        }

        qf->surface.Info = q->param.mfx.FrameInfo;

        qf->surface.Info.PicStruct =
            !frame->interlaced_frame ? MFX_PICSTRUCT_PROGRESSIVE :
            frame->top_field_first   ? MFX_PICSTRUCT_FIELD_TFF :
                                       MFX_PICSTRUCT_FIELD_BFF;
        if (frame->repeat_pict == 1)
            qf->surface.Info.PicStruct |= MFX_PICSTRUCT_FIELD_REPEATED;
        else if (frame->repeat_pict == 2)
            qf->surface.Info.PicStruct |= MFX_PICSTRUCT_FRAME_DOUBLING;
        else if (frame->repeat_pict == 4)
            qf->surface.Info.PicStruct |= MFX_PICSTRUCT_FRAME_TRIPLING;

        qf->surface.Data.PitchLow  = qf->frame->linesize[0];
        qf->surface.Data.Y         = qf->frame->data[0];
        qf->surface.Data.UV        = qf->frame->data[1];
    }

    qf->surface.Data.TimeStamp = av_rescale_q(frame->pts, q->avctx->time_base, (AVRational){1, 90000});

    *new_frame = qf;

    return 0;
}

static void print_interlace_msg(AVCodecContext *avctx, QSVEncContext *q)
{
    if (q->param.mfx.CodecId == MFX_CODEC_AVC) {
        if (q->param.mfx.CodecProfile == MFX_PROFILE_AVC_BASELINE ||
            q->param.mfx.CodecLevel < MFX_LEVEL_AVC_21 ||
            q->param.mfx.CodecLevel > MFX_LEVEL_AVC_41)
            av_log(avctx, AV_LOG_WARNING,
                   "Interlaced coding is supported"
                   " at Main/High Profile Level 2.1-4.1\n");
    }
}

static int encode_frame(AVCodecContext *avctx, QSVEncContext *q,
                        const AVFrame *frame)
{
    AVPacket new_pkt = { 0 };
    mfxBitstream *bs;

    mfxFrameSurface1 *surf = NULL;
    mfxSyncPoint *sync     = NULL;
    QSVFrame *qsv_frame = NULL;
    mfxEncodeCtrl* enc_ctrl = NULL;
    int ret;

    if (frame) {
        ret = submit_frame(q, frame, &qsv_frame);
        if (ret < 0) {
            av_log(avctx, AV_LOG_ERROR, "Error submitting the frame for encoding.\n");
            return ret;
        }
    }
    if (qsv_frame) {
        surf = &qsv_frame->surface;
        enc_ctrl = &qsv_frame->enc_ctrl;
    }

    ret = av_new_packet(&new_pkt, q->packet_size);
    if (ret < 0) {
        av_log(avctx, AV_LOG_ERROR, "Error allocating the output packet\n");
        return ret;
    }

    bs = av_mallocz(sizeof(*bs));
    if (!bs) {
        av_packet_unref(&new_pkt);
        return AVERROR(ENOMEM);
    }
    bs->Data      = new_pkt.data;
    bs->MaxLength = new_pkt.size;

    if (q->set_encode_ctrl_cb) {
        q->set_encode_ctrl_cb(avctx, frame, &qsv_frame->enc_ctrl);
    }

    sync = av_mallocz(sizeof(*sync));
    if (!sync) {
        av_freep(&bs);
        av_packet_unref(&new_pkt);
        return AVERROR(ENOMEM);
    }

    do {
        ret = MFXVideoENCODE_EncodeFrameAsync(q->session, enc_ctrl, surf, bs, sync);
        if (ret == MFX_WRN_DEVICE_BUSY)
            av_usleep(500);
    } while (ret == MFX_WRN_DEVICE_BUSY || ret == MFX_WRN_IN_EXECUTION);

    if (ret > 0)
        ff_qsv_print_warning(avctx, ret, "Warning during encoding");

    if (ret < 0) {
        av_packet_unref(&new_pkt);
        av_freep(&bs);
        av_freep(&sync);
        return (ret == MFX_ERR_MORE_DATA) ?
               0 : ff_qsv_print_error(avctx, ret, "Error during encoding");
    }

    if (ret == MFX_WRN_INCOMPATIBLE_VIDEO_PARAM && frame->interlaced_frame)
        print_interlace_msg(avctx, q);

    if (*sync) {
        av_fifo_generic_write(q->async_fifo, &new_pkt, sizeof(new_pkt), NULL);
        av_fifo_generic_write(q->async_fifo, &sync,    sizeof(sync),    NULL);
        av_fifo_generic_write(q->async_fifo, &bs,      sizeof(bs),    NULL);
    } else {
        av_freep(&sync);
        av_packet_unref(&new_pkt);
        av_freep(&bs);
    }

    return 0;
}

int ff_qsv_encode(AVCodecContext *avctx, QSVEncContext *q,
                  AVPacket *pkt, const AVFrame *frame, int *got_packet)
{
    int ret;

    ret = encode_frame(avctx, q, frame);
    if (ret < 0)
        return ret;

    if (!av_fifo_space(q->async_fifo) ||
        (!frame && av_fifo_size(q->async_fifo))) {
        AVPacket new_pkt;
        mfxBitstream *bs;
        mfxSyncPoint *sync;

        av_fifo_generic_read(q->async_fifo, &new_pkt, sizeof(new_pkt), NULL);
        av_fifo_generic_read(q->async_fifo, &sync,    sizeof(sync),    NULL);
        av_fifo_generic_read(q->async_fifo, &bs,      sizeof(bs),      NULL);

        do {
            ret = MFXVideoCORE_SyncOperation(q->session, *sync, 1000);
        } while (ret == MFX_WRN_IN_EXECUTION);

        new_pkt.dts  = av_rescale_q(bs->DecodeTimeStamp, (AVRational){1, 90000}, avctx->time_base);
        new_pkt.pts  = av_rescale_q(bs->TimeStamp,       (AVRational){1, 90000}, avctx->time_base);
        new_pkt.size = bs->DataLength;

        if (bs->FrameType & MFX_FRAMETYPE_IDR ||
            bs->FrameType & MFX_FRAMETYPE_xIDR)
            new_pkt.flags |= AV_PKT_FLAG_KEY;

#if FF_API_CODED_FRAME
FF_DISABLE_DEPRECATION_WARNINGS
        if (bs->FrameType & MFX_FRAMETYPE_I || bs->FrameType & MFX_FRAMETYPE_xI)
            avctx->coded_frame->pict_type = AV_PICTURE_TYPE_I;
        else if (bs->FrameType & MFX_FRAMETYPE_P || bs->FrameType & MFX_FRAMETYPE_xP)
            avctx->coded_frame->pict_type = AV_PICTURE_TYPE_P;
        else if (bs->FrameType & MFX_FRAMETYPE_B || bs->FrameType & MFX_FRAMETYPE_xB)
            avctx->coded_frame->pict_type = AV_PICTURE_TYPE_B;
FF_ENABLE_DEPRECATION_WARNINGS
#endif

        av_freep(&bs);
        av_freep(&sync);

        if (pkt->data) {
            if (pkt->size < new_pkt.size) {
                av_log(avctx, AV_LOG_ERROR, "Submitted buffer not large enough: %d < %d\n",
                       pkt->size, new_pkt.size);
                av_packet_unref(&new_pkt);
                return AVERROR(EINVAL);
            }

            memcpy(pkt->data, new_pkt.data, new_pkt.size);
            pkt->size = new_pkt.size;

            ret = av_packet_copy_props(pkt, &new_pkt);
            av_packet_unref(&new_pkt);
            if (ret < 0)
                return ret;
        } else
            *pkt = new_pkt;

        *got_packet = 1;
    }

    return 0;
}

int ff_qsv_enc_close(AVCodecContext *avctx, QSVEncContext *q)
{
    QSVFrame *cur;

    if (q->session)
        MFXVideoENCODE_Close(q->session);
    if (q->internal_session)
        MFXClose(q->internal_session);
    q->session          = NULL;
    q->internal_session = NULL;

    av_buffer_unref(&q->frames_ctx.hw_frames_ctx);
    av_buffer_unref(&q->frames_ctx.mids_buf);

    cur = q->work_frames;
    while (cur) {
        q->work_frames = cur->next;
        av_frame_free(&cur->frame);
        av_free(cur->enc_ctrl.Payload);
        av_freep(&cur);
        cur = q->work_frames;
    }

    while (q->async_fifo && av_fifo_size(q->async_fifo)) {
        AVPacket pkt;
        mfxSyncPoint *sync;
        mfxBitstream *bs;

        av_fifo_generic_read(q->async_fifo, &pkt,  sizeof(pkt),  NULL);
        av_fifo_generic_read(q->async_fifo, &sync, sizeof(sync), NULL);
        av_fifo_generic_read(q->async_fifo, &bs,   sizeof(bs),   NULL);

        av_freep(&sync);
        av_freep(&bs);
        av_packet_unref(&pkt);
    }
    av_fifo_free(q->async_fifo);
    q->async_fifo = NULL;

    av_freep(&q->opaque_surfaces);
    av_buffer_unref(&q->opaque_alloc_buf);

    av_freep(&q->extparam);

    return 0;
}<|MERGE_RESOLUTION|>--- conflicted
+++ resolved
@@ -136,12 +136,6 @@
 #if QSV_HAVE_CO2
     mfxExtCodingOption2 *co2 = (mfxExtCodingOption2*)coding_opts[1];
 #endif
-<<<<<<< HEAD
-=======
-#if QSV_HAVE_CO3 && QSV_HAVE_QVBR
-    mfxExtCodingOption3 *co3 = (mfxExtCodingOption3*)coding_opts[2];
-#endif
->>>>>>> cca5e4f0
 
     av_log(avctx, AV_LOG_VERBOSE, "profile: %s; level: %"PRIu16"\n",
            print_profile(info->CodecProfile), info->CodecLevel);
