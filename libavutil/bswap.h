/*
 * copyright (c) 2006 Michael Niedermayer <michaelni@gmx.at>
 *
 * This file is part of FFmpeg.
 *
 * FFmpeg is free software; you can redistribute it and/or
 * modify it under the terms of the GNU Lesser General Public
 * License as published by the Free Software Foundation; either
 * version 2.1 of the License, or (at your option) any later version.
 *
 * FFmpeg is distributed in the hope that it will be useful,
 * but WITHOUT ANY WARRANTY; without even the implied warranty of
 * MERCHANTABILITY or FITNESS FOR A PARTICULAR PURPOSE.  See the GNU
 * Lesser General Public License for more details.
 *
 * You should have received a copy of the GNU Lesser General Public
 * License along with FFmpeg; if not, write to the Free Software
 * Foundation, Inc., 51 Franklin Street, Fifth Floor, Boston, MA 02110-1301 USA
 */

/**
 * @file
 * byte swapping routines
 */

#ifndef AVUTIL_BSWAP_H
#define AVUTIL_BSWAP_H

#include <stdint.h>
#include "libavutil/avconfig.h"
#include "attributes.h"

#ifdef HAVE_AV_CONFIG_H

#include "config.h"

#if   ARCH_ARM
#   include "arm/bswap.h"
#elif ARCH_AVR32
#   include "avr32/bswap.h"
#elif ARCH_BFIN
#   include "bfin/bswap.h"
#elif ARCH_SH4
#   include "sh4/bswap.h"
#elif ARCH_X86
#   include "x86/bswap.h"
#endif

#endif /* HAVE_AV_CONFIG_H */

#define AV_BSWAP16C(x) (((x) << 8 & 0xff00)  | ((x) >> 8 & 0x00ff))
#define AV_BSWAP32C(x) (AV_BSWAP16C(x) << 16 | AV_BSWAP16C((x) >> 16))
#define AV_BSWAP64C(x) (AV_BSWAP32C(x) << 32 | AV_BSWAP32C((x) >> 32))

#define AV_BSWAPC(s, x) AV_BSWAP##s##C(x)

#ifndef av_bswap16
static av_always_inline av_const uint16_t av_bswap16(uint16_t x)
{
    x= (x>>8) | (x<<8);
    return x;
}
#endif

#ifndef av_bswap32
static av_always_inline av_const uint32_t av_bswap32(uint32_t x)
{
    return AV_BSWAP32C(x);
}
#endif

#ifndef av_bswap64
static inline uint64_t av_const av_bswap64(uint64_t x)
{
<<<<<<< HEAD
#if 0
    x= ((x<< 8)&0xFF00FF00FF00FF00ULL) | ((x>> 8)&0x00FF00FF00FF00FFULL);
    x= ((x<<16)&0xFFFF0000FFFF0000ULL) | ((x>>16)&0x0000FFFF0000FFFFULL);
    return (x>>32) | (x<<32);
#else
    union {
        uint64_t ll;
        uint32_t l[2];
    } w, r;
    w.ll = x;
    r.l[0] = av_bswap32 (w.l[1]);
    r.l[1] = av_bswap32 (w.l[0]);
    return r.ll;
#endif
=======
    return (uint64_t)av_bswap32(x) << 32 | av_bswap32(x >> 32);
>>>>>>> 58c42af7
}
#endif

// be2ne ... big-endian to native-endian
// le2ne ... little-endian to native-endian

#if AV_HAVE_BIGENDIAN
#define av_be2ne16(x) (x)
#define av_be2ne32(x) (x)
#define av_be2ne64(x) (x)
#define av_le2ne16(x) av_bswap16(x)
#define av_le2ne32(x) av_bswap32(x)
#define av_le2ne64(x) av_bswap64(x)
#define AV_BE2NEC(s, x) (x)
#define AV_LE2NEC(s, x) AV_BSWAPC(s, x)
#else
#define av_be2ne16(x) av_bswap16(x)
#define av_be2ne32(x) av_bswap32(x)
#define av_be2ne64(x) av_bswap64(x)
#define av_le2ne16(x) (x)
#define av_le2ne32(x) (x)
#define av_le2ne64(x) (x)
#define AV_BE2NEC(s, x) AV_BSWAPC(s, x)
#define AV_LE2NEC(s, x) (x)
#endif

#define AV_BE2NE16C(x) AV_BE2NEC(16, x)
#define AV_BE2NE32C(x) AV_BE2NEC(32, x)
#define AV_BE2NE64C(x) AV_BE2NEC(64, x)
#define AV_LE2NE16C(x) AV_LE2NEC(16, x)
#define AV_LE2NE32C(x) AV_LE2NEC(32, x)
#define AV_LE2NE64C(x) AV_LE2NEC(64, x)

#endif /* AVUTIL_BSWAP_H */<|MERGE_RESOLUTION|>--- conflicted
+++ resolved
@@ -72,24 +72,7 @@
 #ifndef av_bswap64
 static inline uint64_t av_const av_bswap64(uint64_t x)
 {
-<<<<<<< HEAD
-#if 0
-    x= ((x<< 8)&0xFF00FF00FF00FF00ULL) | ((x>> 8)&0x00FF00FF00FF00FFULL);
-    x= ((x<<16)&0xFFFF0000FFFF0000ULL) | ((x>>16)&0x0000FFFF0000FFFFULL);
-    return (x>>32) | (x<<32);
-#else
-    union {
-        uint64_t ll;
-        uint32_t l[2];
-    } w, r;
-    w.ll = x;
-    r.l[0] = av_bswap32 (w.l[1]);
-    r.l[1] = av_bswap32 (w.l[0]);
-    return r.ll;
-#endif
-=======
     return (uint64_t)av_bswap32(x) << 32 | av_bswap32(x >> 32);
->>>>>>> 58c42af7
 }
 #endif
 
