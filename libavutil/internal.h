--- conflicted
+++ resolved
@@ -37,16 +37,13 @@
 #include "config.h"
 #include "attributes.h"
 #include "timer.h"
-<<<<<<< HEAD
 #include "cpu.h"
-=======
 #include "dict.h"
 
 struct AVDictionary {
     int count;
     AVDictionaryEntry *elems;
 };
->>>>>>> a71bcd1a
 
 #ifndef attribute_align_arg
 #if ARCH_X86_32 && AV_GCC_VERSION_AT_LEAST(4,2)
